--- conflicted
+++ resolved
@@ -1,15 +1,6 @@
 actor: IntegrationTester
 modules:
   enabled:
-<<<<<<< HEAD
-   # - Memcache:
-   #     host: '%DATA_MEMCACHED_HOST%'
-   #     port: '%DATA_MEMCACHED_PORT%'
-   # - Redis:
-   #     database: '%DATA_REDIS_NAME%'
-   #     host: '%DATA_REDIS_HOST%'
-   #     port: '%DATA_REDIS_PORT%'
-=======
     #- Memcache:
       #  host: '%DATA_MEMCACHED_HOST%'
         #port: '%DATA_MEMCACHED_PORT%'
@@ -17,7 +8,6 @@
     #    database: '%DATA_REDIS_NAME%'
     #    host: '%DATA_REDIS_HOST%'
     #    port: '%DATA_REDIS_PORT%'
->>>>>>> 1a8bf1e7
     - Asserts
     - Filesystem
     - Helper\Integration
