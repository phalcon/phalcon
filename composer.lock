--- conflicted
+++ resolved
@@ -4,11 +4,7 @@
         "Read more about it at https://getcomposer.org/doc/01-basic-usage.md#installing-dependencies",
         "This file is @generated automatically"
     ],
-<<<<<<< HEAD
     "content-hash": "10f4ba4b2bcb9004be70572562de515a",
-=======
-    "content-hash": "08f9353fe44d9f9cedb35a46b68c2947",
->>>>>>> 555346e5
     "packages": [
         {
             "name": "doctrine/annotations",
