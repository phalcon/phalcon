{
    "_readme": [
        "This file locks the dependencies of your project to a known state",
        "Read more about it at https://getcomposer.org/doc/01-basic-usage.md#installing-dependencies",
        "This file is @generated automatically"
    ],
<<<<<<< HEAD
    "content-hash": "b5f7403036cd97cb8711421d0730e4fe",
    "packages": [
        {
            "name": "matthiasmullie/minify",
            "version": "1.3.73",
            "source": {
                "type": "git",
                "url": "https://github.com/matthiasmullie/minify.git",
                "reference": "cb7a9297b4ab070909cefade30ee95054d4ae87a"
            },
            "dist": {
                "type": "zip",
                "url": "https://api.github.com/repos/matthiasmullie/minify/zipball/cb7a9297b4ab070909cefade30ee95054d4ae87a",
                "reference": "cb7a9297b4ab070909cefade30ee95054d4ae87a",
                "shasum": ""
            },
            "require": {
                "ext-pcre": "*",
                "matthiasmullie/path-converter": "~1.1",
                "php": ">=5.3.0"
            },
            "require-dev": {
                "friendsofphp/php-cs-fixer": ">=2.0",
                "matthiasmullie/scrapbook": ">=1.3",
                "phpunit/phpunit": ">=4.8",
                "squizlabs/php_codesniffer": ">=3.0"
            },
            "suggest": {
                "psr/cache-implementation": "Cache implementation to use with Minify::cache"
            },
            "bin": [
                "bin/minifycss",
                "bin/minifyjs"
            ],
            "type": "library",
            "autoload": {
                "psr-4": {
                    "MatthiasMullie\\Minify\\": "src/"
=======
    "content-hash": "33f6a16a04096681cb31a498ea5e5847",
    "packages": [
        {
            "name": "doctrine/annotations",
            "version": "2.0.1",
            "source": {
                "type": "git",
                "url": "https://github.com/doctrine/annotations.git",
                "reference": "e157ef3f3124bbf6fe7ce0ffd109e8a8ef284e7f"
            },
            "dist": {
                "type": "zip",
                "url": "https://api.github.com/repos/doctrine/annotations/zipball/e157ef3f3124bbf6fe7ce0ffd109e8a8ef284e7f",
                "reference": "e157ef3f3124bbf6fe7ce0ffd109e8a8ef284e7f",
                "shasum": ""
            },
            "require": {
                "doctrine/lexer": "^2 || ^3",
                "ext-tokenizer": "*",
                "php": "^7.2 || ^8.0",
                "psr/cache": "^1 || ^2 || ^3"
            },
            "require-dev": {
                "doctrine/cache": "^2.0",
                "doctrine/coding-standard": "^10",
                "phpstan/phpstan": "^1.8.0",
                "phpunit/phpunit": "^7.5 || ^8.5 || ^9.5",
                "symfony/cache": "^5.4 || ^6",
                "vimeo/psalm": "^4.10"
            },
            "suggest": {
                "php": "PHP 8.0 or higher comes with attributes, a native replacement for annotations"
            },
            "type": "library",
            "autoload": {
                "psr-4": {
                    "Doctrine\\Common\\Annotations\\": "lib/Doctrine/Common/Annotations"
>>>>>>> 9149211b
                }
            },
            "notification-url": "https://packagist.org/downloads/",
            "license": [
                "MIT"
            ],
            "authors": [
                {
<<<<<<< HEAD
                    "name": "Matthias Mullie",
                    "email": "minify@mullie.eu",
                    "homepage": "https://www.mullie.eu",
                    "role": "Developer"
                }
            ],
            "description": "CSS & JavaScript minifier, in PHP. Removes whitespace, strips comments, combines files (incl. @import statements and small assets in CSS files), and optimizes/shortens a few common programming patterns.",
            "homepage": "https://github.com/matthiasmullie/minify",
            "keywords": [
                "JS",
                "css",
                "javascript",
                "minifier",
                "minify"
            ],
            "support": {
                "issues": "https://github.com/matthiasmullie/minify/issues",
                "source": "https://github.com/matthiasmullie/minify/tree/1.3.73"
            },
            "funding": [
                {
                    "url": "https://github.com/matthiasmullie",
                    "type": "github"
                }
            ],
            "time": "2024-03-15T10:27:10+00:00"
        },
        {
            "name": "matthiasmullie/path-converter",
            "version": "1.1.3",
            "source": {
                "type": "git",
                "url": "https://github.com/matthiasmullie/path-converter.git",
                "reference": "e7d13b2c7e2f2268e1424aaed02085518afa02d9"
            },
            "dist": {
                "type": "zip",
                "url": "https://api.github.com/repos/matthiasmullie/path-converter/zipball/e7d13b2c7e2f2268e1424aaed02085518afa02d9",
                "reference": "e7d13b2c7e2f2268e1424aaed02085518afa02d9",
                "shasum": ""
            },
            "require": {
                "ext-pcre": "*",
                "php": ">=5.3.0"
            },
            "require-dev": {
                "phpunit/phpunit": "~4.8"
=======
                    "name": "Guilherme Blanco",
                    "email": "guilhermeblanco@gmail.com"
                },
                {
                    "name": "Roman Borschel",
                    "email": "roman@code-factory.org"
                },
                {
                    "name": "Benjamin Eberlei",
                    "email": "kontakt@beberlei.de"
                },
                {
                    "name": "Jonathan Wage",
                    "email": "jonwage@gmail.com"
                },
                {
                    "name": "Johannes Schmitt",
                    "email": "schmittjoh@gmail.com"
                }
            ],
            "description": "Docblock Annotations Parser",
            "homepage": "https://www.doctrine-project.org/projects/annotations.html",
            "keywords": [
                "annotations",
                "docblock",
                "parser"
            ],
            "support": {
                "issues": "https://github.com/doctrine/annotations/issues",
                "source": "https://github.com/doctrine/annotations/tree/2.0.1"
            },
            "time": "2023-02-02T22:02:53+00:00"
        },
        {
            "name": "doctrine/lexer",
            "version": "3.0.1",
            "source": {
                "type": "git",
                "url": "https://github.com/doctrine/lexer.git",
                "reference": "31ad66abc0fc9e1a1f2d9bc6a42668d2fbbcd6dd"
            },
            "dist": {
                "type": "zip",
                "url": "https://api.github.com/repos/doctrine/lexer/zipball/31ad66abc0fc9e1a1f2d9bc6a42668d2fbbcd6dd",
                "reference": "31ad66abc0fc9e1a1f2d9bc6a42668d2fbbcd6dd",
                "shasum": ""
            },
            "require": {
                "php": "^8.1"
            },
            "require-dev": {
                "doctrine/coding-standard": "^12",
                "phpstan/phpstan": "^1.10",
                "phpunit/phpunit": "^10.5",
                "psalm/plugin-phpunit": "^0.18.3",
                "vimeo/psalm": "^5.21"
>>>>>>> 9149211b
            },
            "type": "library",
            "autoload": {
                "psr-4": {
<<<<<<< HEAD
                    "MatthiasMullie\\PathConverter\\": "src/"
=======
                    "Doctrine\\Common\\Lexer\\": "src"
>>>>>>> 9149211b
                }
            },
            "notification-url": "https://packagist.org/downloads/",
            "license": [
                "MIT"
            ],
            "authors": [
                {
<<<<<<< HEAD
                    "name": "Matthias Mullie",
                    "email": "pathconverter@mullie.eu",
                    "homepage": "http://www.mullie.eu",
                    "role": "Developer"
                }
            ],
            "description": "Relative path converter",
            "homepage": "http://github.com/matthiasmullie/path-converter",
            "keywords": [
                "converter",
                "path",
                "paths",
                "relative"
            ],
            "support": {
                "issues": "https://github.com/matthiasmullie/path-converter/issues",
                "source": "https://github.com/matthiasmullie/path-converter/tree/1.1.3"
            },
            "time": "2019-02-05T23:41:09+00:00"
=======
                    "name": "Guilherme Blanco",
                    "email": "guilhermeblanco@gmail.com"
                },
                {
                    "name": "Roman Borschel",
                    "email": "roman@code-factory.org"
                },
                {
                    "name": "Johannes Schmitt",
                    "email": "schmittjoh@gmail.com"
                }
            ],
            "description": "PHP Doctrine Lexer parser library that can be used in Top-Down, Recursive Descent Parsers.",
            "homepage": "https://www.doctrine-project.org/projects/lexer.html",
            "keywords": [
                "annotations",
                "docblock",
                "lexer",
                "parser",
                "php"
            ],
            "support": {
                "issues": "https://github.com/doctrine/lexer/issues",
                "source": "https://github.com/doctrine/lexer/tree/3.0.1"
            },
            "funding": [
                {
                    "url": "https://www.doctrine-project.org/sponsorship.html",
                    "type": "custom"
                },
                {
                    "url": "https://www.patreon.com/phpdoctrine",
                    "type": "patreon"
                },
                {
                    "url": "https://tidelift.com/funding/github/packagist/doctrine%2Flexer",
                    "type": "tidelift"
                }
            ],
            "time": "2024-02-05T11:56:58+00:00"
>>>>>>> 9149211b
        },
        {
            "name": "payload-interop/payload-interop",
            "version": "1.0.0",
            "source": {
                "type": "git",
                "url": "https://github.com/payload-interop/payload-interop.git",
                "reference": "c13921e6f81365e808c86c00484c3e03c8b2c0f5"
            },
            "dist": {
                "type": "zip",
                "url": "https://api.github.com/repos/payload-interop/payload-interop/zipball/c13921e6f81365e808c86c00484c3e03c8b2c0f5",
                "reference": "c13921e6f81365e808c86c00484c3e03c8b2c0f5",
                "shasum": ""
            },
            "type": "library",
            "autoload": {
                "psr-4": {
                    "PayloadInterop\\": "src/"
                }
            },
            "notification-url": "https://packagist.org/downloads/",
            "license": [
                "MIT"
            ],
            "description": "An interoperable Domain Payload Object specification.",
            "support": {
                "issues": "https://github.com/payload-interop/payload-interop/issues",
                "source": "https://github.com/payload-interop/payload-interop/tree/1.0.0"
            },
            "time": "2020-02-10T13:41:16+00:00"
        },
        {
            "name": "phalcon/traits",
            "version": "2.0.3",
            "source": {
                "type": "git",
                "url": "https://github.com/phalcon/traits.git",
                "reference": "d76a8f60f7a4795579aa1b516f109b256396a80a"
            },
            "dist": {
                "type": "zip",
                "url": "https://api.github.com/repos/phalcon/traits/zipball/d76a8f60f7a4795579aa1b516f109b256396a80a",
                "reference": "d76a8f60f7a4795579aa1b516f109b256396a80a",
                "shasum": ""
            },
            "require": {
                "ext-json": "*",
                "ext-mbstring": "*",
                "php": ">=8.0 <9.0"
            },
            "require-dev": {
                "codeception/codeception": "^5.0",
                "codeception/module-asserts": "^3.0",
                "codeception/module-filesystem": "^3.0",
                "codeception/module-phpbrowser": "^3.0",
                "pds/skeleton": "^1.0",
                "phpstan/phpstan": "^1.9",
                "squizlabs/php_codesniffer": "^3.7",
                "vimeo/psalm": "^5.4",
                "vlucas/phpdotenv": "^5.5"
            },
            "suggest": {
                "ext-gettext": "*",
                "ext-yaml": "*"
            },
            "type": "library",
            "autoload": {
                "psr-4": {
                    "Phalcon\\Traits\\": "src/",
                    "Phalcon\\Tests\\Unit\\": "tests/unit/",
                    "Phalcon\\Tests\\Fixtures\\": "tests/_data/fixtures/"
                }
            },
            "notification-url": "https://packagist.org/downloads/",
            "license": [
                "MIT"
            ],
            "description": "Phalcon Framework Traits",
            "keywords": [
                "framework",
                "php",
                "traits"
            ],
            "support": {
                "issues": "https://github.com/phalcon/traits/issues",
                "source": "https://github.com/phalcon/traits/tree/2.0.3"
            },
            "funding": [
                {
                    "url": "https://github.com/phalcon",
                    "type": "github"
                },
                {
                    "url": "https://opencollective.com/phalcon",
                    "type": "open_collective"
                }
            ],
            "time": "2023-05-01T14:08:11+00:00"
        },
        {
            "name": "phpbench/container",
            "version": "2.2.2",
            "source": {
                "type": "git",
                "url": "https://github.com/phpbench/container.git",
                "reference": "a59b929e00b87b532ca6d0edd8eca0967655af33"
            },
            "dist": {
                "type": "zip",
                "url": "https://api.github.com/repos/phpbench/container/zipball/a59b929e00b87b532ca6d0edd8eca0967655af33",
                "reference": "a59b929e00b87b532ca6d0edd8eca0967655af33",
                "shasum": ""
            },
            "require": {
                "psr/container": "^1.0|^2.0",
                "symfony/options-resolver": "^4.2 || ^5.0 || ^6.0 || ^7.0"
            },
            "require-dev": {
                "friendsofphp/php-cs-fixer": "^2.16",
                "phpstan/phpstan": "^0.12.52",
                "phpunit/phpunit": "^8"
            },
            "type": "library",
            "extra": {
                "branch-alias": {
                    "dev-master": "2.x-dev"
                }
            },
            "autoload": {
                "psr-4": {
                    "PhpBench\\DependencyInjection\\": "lib/"
                }
            },
            "notification-url": "https://packagist.org/downloads/",
            "license": [
                "MIT"
            ],
            "authors": [
                {
                    "name": "Daniel Leech",
                    "email": "daniel@dantleech.com"
                }
            ],
            "description": "Simple, configurable, service container.",
            "support": {
                "issues": "https://github.com/phpbench/container/issues",
                "source": "https://github.com/phpbench/container/tree/2.2.2"
            },
            "time": "2023-10-30T13:38:26+00:00"
        },
        {
            "name": "phpbench/dom",
            "version": "0.3.3",
            "source": {
                "type": "git",
                "url": "https://github.com/phpbench/dom.git",
                "reference": "786a96db538d0def931f5b19225233ec42ec7a72"
            },
            "dist": {
                "type": "zip",
                "url": "https://api.github.com/repos/phpbench/dom/zipball/786a96db538d0def931f5b19225233ec42ec7a72",
                "reference": "786a96db538d0def931f5b19225233ec42ec7a72",
                "shasum": ""
            },
            "require": {
                "ext-dom": "*",
                "php": "^7.3||^8.0"
            },
            "require-dev": {
                "friendsofphp/php-cs-fixer": "^3.14",
                "phpstan/phpstan": "^1.10",
                "phpunit/phpunit": "^8.0||^9.0"
            },
            "type": "library",
            "extra": {
                "branch-alias": {
                    "dev-master": "1.0-dev"
                }
            },
            "autoload": {
                "psr-4": {
                    "PhpBench\\Dom\\": "lib/"
                }
            },
            "notification-url": "https://packagist.org/downloads/",
            "license": [
                "MIT"
            ],
            "authors": [
                {
                    "name": "Daniel Leech",
                    "email": "daniel@dantleech.com"
                }
            ],
            "description": "DOM wrapper to simplify working with the PHP DOM implementation",
            "support": {
                "issues": "https://github.com/phpbench/dom/issues",
                "source": "https://github.com/phpbench/dom/tree/0.3.3"
            },
            "time": "2023-03-06T23:46:57+00:00"
        },
        {
            "name": "phpbench/phpbench",
            "version": "1.3.1",
            "source": {
                "type": "git",
                "url": "https://github.com/phpbench/phpbench.git",
                "reference": "a3e1ef08d9d7736d43a7fbd444893d6a073c0ca0"
            },
            "dist": {
                "type": "zip",
                "url": "https://api.github.com/repos/phpbench/phpbench/zipball/a3e1ef08d9d7736d43a7fbd444893d6a073c0ca0",
                "reference": "a3e1ef08d9d7736d43a7fbd444893d6a073c0ca0",
                "shasum": ""
            },
            "require": {
                "doctrine/annotations": "^2.0",
                "ext-dom": "*",
                "ext-json": "*",
                "ext-pcre": "*",
                "ext-reflection": "*",
                "ext-spl": "*",
                "ext-tokenizer": "*",
                "php": "^8.1",
                "phpbench/container": "^2.2",
                "phpbench/dom": "~0.3.3",
                "psr/log": "^1.1 || ^2.0 || ^3.0",
                "seld/jsonlint": "^1.1",
                "symfony/console": "^6.1 || ^7.0",
                "symfony/filesystem": "^6.1 || ^7.0",
                "symfony/finder": "^6.1 || ^7.0",
                "symfony/options-resolver": "^6.1 || ^7.0",
                "symfony/process": "^6.1 || ^7.0",
                "webmozart/glob": "^4.6"
            },
            "require-dev": {
                "dantleech/invoke": "^2.0",
                "ergebnis/composer-normalize": "^2.39",
                "friendsofphp/php-cs-fixer": "^3.0",
                "jangregor/phpstan-prophecy": "^1.0",
                "phpspec/prophecy": "dev-master",
                "phpstan/extension-installer": "^1.1",
                "phpstan/phpstan": "^1.0",
                "phpstan/phpstan-phpunit": "^1.0",
                "phpunit/phpunit": "^10.4",
                "rector/rector": "^0.18.11 || ^1.0.0",
                "symfony/error-handler": "^6.1 || ^7.0",
                "symfony/var-dumper": "^6.1 || ^7.0"
            },
            "suggest": {
                "ext-xdebug": "For Xdebug profiling extension."
            },
            "bin": [
                "bin/phpbench"
            ],
            "type": "library",
            "extra": {
                "branch-alias": {
                    "dev-master": "1.2-dev"
                }
            },
            "autoload": {
                "files": [
                    "lib/Report/Func/functions.php"
                ],
                "psr-4": {
                    "PhpBench\\": "lib/",
                    "PhpBench\\Extensions\\XDebug\\": "extensions/xdebug/lib/"
                }
            },
            "notification-url": "https://packagist.org/downloads/",
            "license": [
                "MIT"
            ],
            "authors": [
                {
                    "name": "Daniel Leech",
                    "email": "daniel@dantleech.com"
                }
            ],
            "description": "PHP Benchmarking Framework",
            "keywords": [
                "benchmarking",
                "optimization",
                "performance",
                "profiling",
                "testing"
            ],
            "support": {
                "issues": "https://github.com/phpbench/phpbench/issues",
                "source": "https://github.com/phpbench/phpbench/tree/1.3.1"
            },
            "funding": [
                {
                    "url": "https://github.com/dantleech",
                    "type": "github"
                }
            ],
            "time": "2024-06-30T11:04:37+00:00"
        },
        {
<<<<<<< HEAD
            "name": "clue/ndjson-react",
            "version": "v1.3.0",
=======
            "name": "psr/cache",
            "version": "3.0.0",
            "source": {
                "type": "git",
                "url": "https://github.com/php-fig/cache.git",
                "reference": "aa5030cfa5405eccfdcb1083ce040c2cb8d253bf"
            },
            "dist": {
                "type": "zip",
                "url": "https://api.github.com/repos/php-fig/cache/zipball/aa5030cfa5405eccfdcb1083ce040c2cb8d253bf",
                "reference": "aa5030cfa5405eccfdcb1083ce040c2cb8d253bf",
                "shasum": ""
            },
            "require": {
                "php": ">=8.0.0"
            },
            "type": "library",
            "extra": {
                "branch-alias": {
                    "dev-master": "1.0.x-dev"
                }
            },
            "autoload": {
                "psr-4": {
                    "Psr\\Cache\\": "src/"
                }
            },
            "notification-url": "https://packagist.org/downloads/",
            "license": [
                "MIT"
            ],
            "authors": [
                {
                    "name": "PHP-FIG",
                    "homepage": "https://www.php-fig.org/"
                }
            ],
            "description": "Common interface for caching libraries",
            "keywords": [
                "cache",
                "psr",
                "psr-6"
            ],
            "support": {
                "source": "https://github.com/php-fig/cache/tree/3.0.0"
            },
            "time": "2021-02-03T23:26:27+00:00"
        },
        {
            "name": "psr/container",
            "version": "2.0.2",
>>>>>>> 9149211b
            "source": {
                "type": "git",
                "url": "https://github.com/php-fig/container.git",
                "reference": "c71ecc56dfe541dbd90c5360474fbc405f8d5963"
            },
            "dist": {
                "type": "zip",
                "url": "https://api.github.com/repos/php-fig/container/zipball/c71ecc56dfe541dbd90c5360474fbc405f8d5963",
                "reference": "c71ecc56dfe541dbd90c5360474fbc405f8d5963",
                "shasum": ""
            },
            "require": {
                "php": ">=7.4.0"
            },
            "type": "library",
            "extra": {
                "branch-alias": {
                    "dev-master": "2.0.x-dev"
                }
            },
            "autoload": {
                "psr-4": {
                    "Psr\\Container\\": "src/"
                }
            },
            "notification-url": "https://packagist.org/downloads/",
            "license": [
                "MIT"
            ],
            "authors": [
                {
                    "name": "PHP-FIG",
                    "homepage": "https://www.php-fig.org/"
                }
            ],
<<<<<<< HEAD
            "description": "Streaming newline-delimited JSON (NDJSON) parser and encoder for ReactPHP.",
            "homepage": "https://github.com/clue/reactphp-ndjson",
            "keywords": [
                "NDJSON",
                "json",
                "jsonlines",
                "newline",
                "reactphp",
                "streaming"
            ],
            "support": {
                "issues": "https://github.com/clue/reactphp-ndjson/issues",
                "source": "https://github.com/clue/reactphp-ndjson/tree/v1.3.0"
            },
            "funding": [
                {
                    "url": "https://clue.engineering/support",
                    "type": "custom"
                },
                {
                    "url": "https://github.com/clue",
                    "type": "github"
                }
            ],
            "time": "2022-12-23T10:58:28+00:00"
=======
            "description": "Common Container Interface (PHP FIG PSR-11)",
            "homepage": "https://github.com/php-fig/container",
            "keywords": [
                "PSR-11",
                "container",
                "container-interface",
                "container-interop",
                "psr"
            ],
            "support": {
                "issues": "https://github.com/php-fig/container/issues",
                "source": "https://github.com/php-fig/container/tree/2.0.2"
            },
            "time": "2021-11-05T16:47:00+00:00"
        },
        {
            "name": "psr/log",
            "version": "3.0.0",
            "source": {
                "type": "git",
                "url": "https://github.com/php-fig/log.git",
                "reference": "fe5ea303b0887d5caefd3d431c3e61ad47037001"
            },
            "dist": {
                "type": "zip",
                "url": "https://api.github.com/repos/php-fig/log/zipball/fe5ea303b0887d5caefd3d431c3e61ad47037001",
                "reference": "fe5ea303b0887d5caefd3d431c3e61ad47037001",
                "shasum": ""
            },
            "require": {
                "php": ">=8.0.0"
            },
            "type": "library",
            "extra": {
                "branch-alias": {
                    "dev-master": "3.x-dev"
                }
            },
            "autoload": {
                "psr-4": {
                    "Psr\\Log\\": "src"
                }
            },
            "notification-url": "https://packagist.org/downloads/",
            "license": [
                "MIT"
            ],
            "authors": [
                {
                    "name": "PHP-FIG",
                    "homepage": "https://www.php-fig.org/"
                }
            ],
            "description": "Common interface for logging libraries",
            "homepage": "https://github.com/php-fig/log",
            "keywords": [
                "log",
                "psr",
                "psr-3"
            ],
            "support": {
                "source": "https://github.com/php-fig/log/tree/3.0.0"
            },
            "time": "2021-07-14T16:46:02+00:00"
        },
        {
            "name": "seld/jsonlint",
            "version": "1.11.0",
            "source": {
                "type": "git",
                "url": "https://github.com/Seldaek/jsonlint.git",
                "reference": "1748aaf847fc731cfad7725aec413ee46f0cc3a2"
            },
            "dist": {
                "type": "zip",
                "url": "https://api.github.com/repos/Seldaek/jsonlint/zipball/1748aaf847fc731cfad7725aec413ee46f0cc3a2",
                "reference": "1748aaf847fc731cfad7725aec413ee46f0cc3a2",
                "shasum": ""
            },
            "require": {
                "php": "^5.3 || ^7.0 || ^8.0"
            },
            "require-dev": {
                "phpstan/phpstan": "^1.11",
                "phpunit/phpunit": "^4.8.35 || ^5.7 || ^6.0 || ^8.5.13"
            },
            "bin": [
                "bin/jsonlint"
            ],
            "type": "library",
            "autoload": {
                "psr-4": {
                    "Seld\\JsonLint\\": "src/Seld/JsonLint/"
                }
            },
            "notification-url": "https://packagist.org/downloads/",
            "license": [
                "MIT"
            ],
            "authors": [
                {
                    "name": "Jordi Boggiano",
                    "email": "j.boggiano@seld.be",
                    "homepage": "https://seld.be"
                }
            ],
            "description": "JSON Linter",
            "keywords": [
                "json",
                "linter",
                "parser",
                "validator"
            ],
            "support": {
                "issues": "https://github.com/Seldaek/jsonlint/issues",
                "source": "https://github.com/Seldaek/jsonlint/tree/1.11.0"
            },
            "funding": [
                {
                    "url": "https://github.com/Seldaek",
                    "type": "github"
                },
                {
                    "url": "https://tidelift.com/funding/github/packagist/seld/jsonlint",
                    "type": "tidelift"
                }
            ],
            "time": "2024-07-11T14:55:45+00:00"
        },
        {
            "name": "symfony/console",
            "version": "v6.4.10",
            "source": {
                "type": "git",
                "url": "https://github.com/symfony/console.git",
                "reference": "504974cbe43d05f83b201d6498c206f16fc0cdbc"
            },
            "dist": {
                "type": "zip",
                "url": "https://api.github.com/repos/symfony/console/zipball/504974cbe43d05f83b201d6498c206f16fc0cdbc",
                "reference": "504974cbe43d05f83b201d6498c206f16fc0cdbc",
                "shasum": ""
            },
            "require": {
                "php": ">=8.1",
                "symfony/deprecation-contracts": "^2.5|^3",
                "symfony/polyfill-mbstring": "~1.0",
                "symfony/service-contracts": "^2.5|^3",
                "symfony/string": "^5.4|^6.0|^7.0"
            },
            "conflict": {
                "symfony/dependency-injection": "<5.4",
                "symfony/dotenv": "<5.4",
                "symfony/event-dispatcher": "<5.4",
                "symfony/lock": "<5.4",
                "symfony/process": "<5.4"
            },
            "provide": {
                "psr/log-implementation": "1.0|2.0|3.0"
            },
            "require-dev": {
                "psr/log": "^1|^2|^3",
                "symfony/config": "^5.4|^6.0|^7.0",
                "symfony/dependency-injection": "^5.4|^6.0|^7.0",
                "symfony/event-dispatcher": "^5.4|^6.0|^7.0",
                "symfony/http-foundation": "^6.4|^7.0",
                "symfony/http-kernel": "^6.4|^7.0",
                "symfony/lock": "^5.4|^6.0|^7.0",
                "symfony/messenger": "^5.4|^6.0|^7.0",
                "symfony/process": "^5.4|^6.0|^7.0",
                "symfony/stopwatch": "^5.4|^6.0|^7.0",
                "symfony/var-dumper": "^5.4|^6.0|^7.0"
            },
            "type": "library",
            "autoload": {
                "psr-4": {
                    "Symfony\\Component\\Console\\": ""
                },
                "exclude-from-classmap": [
                    "/Tests/"
                ]
            },
            "notification-url": "https://packagist.org/downloads/",
            "license": [
                "MIT"
            ],
            "authors": [
                {
                    "name": "Fabien Potencier",
                    "email": "fabien@symfony.com"
                },
                {
                    "name": "Symfony Community",
                    "homepage": "https://symfony.com/contributors"
                }
            ],
            "description": "Eases the creation of beautiful and testable command line interfaces",
            "homepage": "https://symfony.com",
            "keywords": [
                "cli",
                "command-line",
                "console",
                "terminal"
            ],
            "support": {
                "source": "https://github.com/symfony/console/tree/v6.4.10"
            },
            "funding": [
                {
                    "url": "https://symfony.com/sponsor",
                    "type": "custom"
                },
                {
                    "url": "https://github.com/fabpot",
                    "type": "github"
                },
                {
                    "url": "https://tidelift.com/funding/github/packagist/symfony/symfony",
                    "type": "tidelift"
                }
            ],
            "time": "2024-07-26T12:30:32+00:00"
        },
        {
            "name": "symfony/deprecation-contracts",
            "version": "v3.5.0",
            "source": {
                "type": "git",
                "url": "https://github.com/symfony/deprecation-contracts.git",
                "reference": "0e0d29ce1f20deffb4ab1b016a7257c4f1e789a1"
            },
            "dist": {
                "type": "zip",
                "url": "https://api.github.com/repos/symfony/deprecation-contracts/zipball/0e0d29ce1f20deffb4ab1b016a7257c4f1e789a1",
                "reference": "0e0d29ce1f20deffb4ab1b016a7257c4f1e789a1",
                "shasum": ""
            },
            "require": {
                "php": ">=8.1"
            },
            "type": "library",
            "extra": {
                "branch-alias": {
                    "dev-main": "3.5-dev"
                },
                "thanks": {
                    "name": "symfony/contracts",
                    "url": "https://github.com/symfony/contracts"
                }
            },
            "autoload": {
                "files": [
                    "function.php"
                ]
            },
            "notification-url": "https://packagist.org/downloads/",
            "license": [
                "MIT"
            ],
            "authors": [
                {
                    "name": "Nicolas Grekas",
                    "email": "p@tchwork.com"
                },
                {
                    "name": "Symfony Community",
                    "homepage": "https://symfony.com/contributors"
                }
            ],
            "description": "A generic function and convention to trigger deprecation notices",
            "homepage": "https://symfony.com",
            "support": {
                "source": "https://github.com/symfony/deprecation-contracts/tree/v3.5.0"
            },
            "funding": [
                {
                    "url": "https://symfony.com/sponsor",
                    "type": "custom"
                },
                {
                    "url": "https://github.com/fabpot",
                    "type": "github"
                },
                {
                    "url": "https://tidelift.com/funding/github/packagist/symfony/symfony",
                    "type": "tidelift"
                }
            ],
            "time": "2024-04-18T09:32:20+00:00"
        },
        {
            "name": "symfony/filesystem",
            "version": "v6.4.9",
            "source": {
                "type": "git",
                "url": "https://github.com/symfony/filesystem.git",
                "reference": "b51ef8059159330b74a4d52f68e671033c0fe463"
            },
            "dist": {
                "type": "zip",
                "url": "https://api.github.com/repos/symfony/filesystem/zipball/b51ef8059159330b74a4d52f68e671033c0fe463",
                "reference": "b51ef8059159330b74a4d52f68e671033c0fe463",
                "shasum": ""
            },
            "require": {
                "php": ">=8.1",
                "symfony/polyfill-ctype": "~1.8",
                "symfony/polyfill-mbstring": "~1.8"
            },
            "require-dev": {
                "symfony/process": "^5.4|^6.4|^7.0"
            },
            "type": "library",
            "autoload": {
                "psr-4": {
                    "Symfony\\Component\\Filesystem\\": ""
                },
                "exclude-from-classmap": [
                    "/Tests/"
                ]
            },
            "notification-url": "https://packagist.org/downloads/",
            "license": [
                "MIT"
            ],
            "authors": [
                {
                    "name": "Fabien Potencier",
                    "email": "fabien@symfony.com"
                },
                {
                    "name": "Symfony Community",
                    "homepage": "https://symfony.com/contributors"
                }
            ],
            "description": "Provides basic utilities for the filesystem",
            "homepage": "https://symfony.com",
            "support": {
                "source": "https://github.com/symfony/filesystem/tree/v6.4.9"
            },
            "funding": [
                {
                    "url": "https://symfony.com/sponsor",
                    "type": "custom"
                },
                {
                    "url": "https://github.com/fabpot",
                    "type": "github"
                },
                {
                    "url": "https://tidelift.com/funding/github/packagist/symfony/symfony",
                    "type": "tidelift"
                }
            ],
            "time": "2024-06-28T09:49:33+00:00"
        },
        {
            "name": "symfony/finder",
            "version": "v6.4.10",
            "source": {
                "type": "git",
                "url": "https://github.com/symfony/finder.git",
                "reference": "af29198d87112bebdd397bd7735fbd115997824c"
            },
            "dist": {
                "type": "zip",
                "url": "https://api.github.com/repos/symfony/finder/zipball/af29198d87112bebdd397bd7735fbd115997824c",
                "reference": "af29198d87112bebdd397bd7735fbd115997824c",
                "shasum": ""
            },
            "require": {
                "php": ">=8.1"
            },
            "require-dev": {
                "symfony/filesystem": "^6.0|^7.0"
            },
            "type": "library",
            "autoload": {
                "psr-4": {
                    "Symfony\\Component\\Finder\\": ""
                },
                "exclude-from-classmap": [
                    "/Tests/"
                ]
            },
            "notification-url": "https://packagist.org/downloads/",
            "license": [
                "MIT"
            ],
            "authors": [
                {
                    "name": "Fabien Potencier",
                    "email": "fabien@symfony.com"
                },
                {
                    "name": "Symfony Community",
                    "homepage": "https://symfony.com/contributors"
                }
            ],
            "description": "Finds files and directories via an intuitive fluent interface",
            "homepage": "https://symfony.com",
            "support": {
                "source": "https://github.com/symfony/finder/tree/v6.4.10"
            },
            "funding": [
                {
                    "url": "https://symfony.com/sponsor",
                    "type": "custom"
                },
                {
                    "url": "https://github.com/fabpot",
                    "type": "github"
                },
                {
                    "url": "https://tidelift.com/funding/github/packagist/symfony/symfony",
                    "type": "tidelift"
                }
            ],
            "time": "2024-07-24T07:06:38+00:00"
        },
        {
            "name": "symfony/options-resolver",
            "version": "v6.4.8",
            "source": {
                "type": "git",
                "url": "https://github.com/symfony/options-resolver.git",
                "reference": "22ab9e9101ab18de37839074f8a1197f55590c1b"
            },
            "dist": {
                "type": "zip",
                "url": "https://api.github.com/repos/symfony/options-resolver/zipball/22ab9e9101ab18de37839074f8a1197f55590c1b",
                "reference": "22ab9e9101ab18de37839074f8a1197f55590c1b",
                "shasum": ""
            },
            "require": {
                "php": ">=8.1",
                "symfony/deprecation-contracts": "^2.5|^3"
            },
            "type": "library",
            "autoload": {
                "psr-4": {
                    "Symfony\\Component\\OptionsResolver\\": ""
                },
                "exclude-from-classmap": [
                    "/Tests/"
                ]
            },
            "notification-url": "https://packagist.org/downloads/",
            "license": [
                "MIT"
            ],
            "authors": [
                {
                    "name": "Fabien Potencier",
                    "email": "fabien@symfony.com"
                },
                {
                    "name": "Symfony Community",
                    "homepage": "https://symfony.com/contributors"
                }
            ],
            "description": "Provides an improved replacement for the array_replace PHP function",
            "homepage": "https://symfony.com",
            "keywords": [
                "config",
                "configuration",
                "options"
            ],
            "support": {
                "source": "https://github.com/symfony/options-resolver/tree/v6.4.8"
            },
            "funding": [
                {
                    "url": "https://symfony.com/sponsor",
                    "type": "custom"
                },
                {
                    "url": "https://github.com/fabpot",
                    "type": "github"
                },
                {
                    "url": "https://tidelift.com/funding/github/packagist/symfony/symfony",
                    "type": "tidelift"
                }
            ],
            "time": "2024-05-31T14:49:08+00:00"
        },
        {
            "name": "symfony/polyfill-intl-grapheme",
            "version": "v1.30.0",
            "source": {
                "type": "git",
                "url": "https://github.com/symfony/polyfill-intl-grapheme.git",
                "reference": "64647a7c30b2283f5d49b874d84a18fc22054b7a"
            },
            "dist": {
                "type": "zip",
                "url": "https://api.github.com/repos/symfony/polyfill-intl-grapheme/zipball/64647a7c30b2283f5d49b874d84a18fc22054b7a",
                "reference": "64647a7c30b2283f5d49b874d84a18fc22054b7a",
                "shasum": ""
            },
            "require": {
                "php": ">=7.1"
            },
            "suggest": {
                "ext-intl": "For best performance"
            },
            "type": "library",
            "extra": {
                "thanks": {
                    "name": "symfony/polyfill",
                    "url": "https://github.com/symfony/polyfill"
                }
            },
            "autoload": {
                "files": [
                    "bootstrap.php"
                ],
                "psr-4": {
                    "Symfony\\Polyfill\\Intl\\Grapheme\\": ""
                }
            },
            "notification-url": "https://packagist.org/downloads/",
            "license": [
                "MIT"
            ],
            "authors": [
                {
                    "name": "Nicolas Grekas",
                    "email": "p@tchwork.com"
                },
                {
                    "name": "Symfony Community",
                    "homepage": "https://symfony.com/contributors"
                }
            ],
            "description": "Symfony polyfill for intl's grapheme_* functions",
            "homepage": "https://symfony.com",
            "keywords": [
                "compatibility",
                "grapheme",
                "intl",
                "polyfill",
                "portable",
                "shim"
            ],
            "support": {
                "source": "https://github.com/symfony/polyfill-intl-grapheme/tree/v1.30.0"
            },
            "funding": [
                {
                    "url": "https://symfony.com/sponsor",
                    "type": "custom"
                },
                {
                    "url": "https://github.com/fabpot",
                    "type": "github"
                },
                {
                    "url": "https://tidelift.com/funding/github/packagist/symfony/symfony",
                    "type": "tidelift"
                }
            ],
            "time": "2024-05-31T15:07:36+00:00"
        },
        {
            "name": "symfony/polyfill-intl-normalizer",
            "version": "v1.30.0",
            "source": {
                "type": "git",
                "url": "https://github.com/symfony/polyfill-intl-normalizer.git",
                "reference": "a95281b0be0d9ab48050ebd988b967875cdb9fdb"
            },
            "dist": {
                "type": "zip",
                "url": "https://api.github.com/repos/symfony/polyfill-intl-normalizer/zipball/a95281b0be0d9ab48050ebd988b967875cdb9fdb",
                "reference": "a95281b0be0d9ab48050ebd988b967875cdb9fdb",
                "shasum": ""
            },
            "require": {
                "php": ">=7.1"
            },
            "suggest": {
                "ext-intl": "For best performance"
            },
            "type": "library",
            "extra": {
                "thanks": {
                    "name": "symfony/polyfill",
                    "url": "https://github.com/symfony/polyfill"
                }
            },
            "autoload": {
                "files": [
                    "bootstrap.php"
                ],
                "psr-4": {
                    "Symfony\\Polyfill\\Intl\\Normalizer\\": ""
                },
                "classmap": [
                    "Resources/stubs"
                ]
            },
            "notification-url": "https://packagist.org/downloads/",
            "license": [
                "MIT"
            ],
            "authors": [
                {
                    "name": "Nicolas Grekas",
                    "email": "p@tchwork.com"
                },
                {
                    "name": "Symfony Community",
                    "homepage": "https://symfony.com/contributors"
                }
            ],
            "description": "Symfony polyfill for intl's Normalizer class and related functions",
            "homepage": "https://symfony.com",
            "keywords": [
                "compatibility",
                "intl",
                "normalizer",
                "polyfill",
                "portable",
                "shim"
            ],
            "support": {
                "source": "https://github.com/symfony/polyfill-intl-normalizer/tree/v1.30.0"
            },
            "funding": [
                {
                    "url": "https://symfony.com/sponsor",
                    "type": "custom"
                },
                {
                    "url": "https://github.com/fabpot",
                    "type": "github"
                },
                {
                    "url": "https://tidelift.com/funding/github/packagist/symfony/symfony",
                    "type": "tidelift"
                }
            ],
            "time": "2024-05-31T15:07:36+00:00"
        },
        {
            "name": "symfony/process",
            "version": "v6.4.8",
            "source": {
                "type": "git",
                "url": "https://github.com/symfony/process.git",
                "reference": "8d92dd79149f29e89ee0f480254db595f6a6a2c5"
            },
            "dist": {
                "type": "zip",
                "url": "https://api.github.com/repos/symfony/process/zipball/8d92dd79149f29e89ee0f480254db595f6a6a2c5",
                "reference": "8d92dd79149f29e89ee0f480254db595f6a6a2c5",
                "shasum": ""
            },
            "require": {
                "php": ">=8.1"
            },
            "type": "library",
            "autoload": {
                "psr-4": {
                    "Symfony\\Component\\Process\\": ""
                },
                "exclude-from-classmap": [
                    "/Tests/"
                ]
            },
            "notification-url": "https://packagist.org/downloads/",
            "license": [
                "MIT"
            ],
            "authors": [
                {
                    "name": "Fabien Potencier",
                    "email": "fabien@symfony.com"
                },
                {
                    "name": "Symfony Community",
                    "homepage": "https://symfony.com/contributors"
                }
            ],
            "description": "Executes commands in sub-processes",
            "homepage": "https://symfony.com",
            "support": {
                "source": "https://github.com/symfony/process/tree/v6.4.8"
            },
            "funding": [
                {
                    "url": "https://symfony.com/sponsor",
                    "type": "custom"
                },
                {
                    "url": "https://github.com/fabpot",
                    "type": "github"
                },
                {
                    "url": "https://tidelift.com/funding/github/packagist/symfony/symfony",
                    "type": "tidelift"
                }
            ],
            "time": "2024-05-31T14:49:08+00:00"
>>>>>>> 9149211b
        },
        {
            "name": "symfony/service-contracts",
            "version": "v3.5.0",
            "source": {
                "type": "git",
                "url": "https://github.com/symfony/service-contracts.git",
                "reference": "bd1d9e59a81d8fa4acdcea3f617c581f7475a80f"
            },
            "dist": {
                "type": "zip",
                "url": "https://api.github.com/repos/symfony/service-contracts/zipball/bd1d9e59a81d8fa4acdcea3f617c581f7475a80f",
                "reference": "bd1d9e59a81d8fa4acdcea3f617c581f7475a80f",
                "shasum": ""
            },
            "require": {
                "php": ">=8.1",
                "psr/container": "^1.1|^2.0",
                "symfony/deprecation-contracts": "^2.5|^3"
            },
            "conflict": {
                "ext-psr": "<1.1|>=2"
            },
            "type": "library",
            "extra": {
                "branch-alias": {
                    "dev-main": "3.5-dev"
                },
                "thanks": {
                    "name": "symfony/contracts",
                    "url": "https://github.com/symfony/contracts"
                }
            },
            "autoload": {
                "psr-4": {
                    "Symfony\\Contracts\\Service\\": ""
                },
                "exclude-from-classmap": [
                    "/Test/"
                ]
            },
            "notification-url": "https://packagist.org/downloads/",
            "license": [
                "MIT"
            ],
            "authors": [
                {
                    "name": "Nicolas Grekas",
                    "email": "p@tchwork.com"
                },
                {
                    "name": "Symfony Community",
                    "homepage": "https://symfony.com/contributors"
                }
            ],
            "description": "Generic abstractions related to writing services",
            "homepage": "https://symfony.com",
            "keywords": [
                "abstractions",
                "contracts",
                "decoupling",
                "interfaces",
                "interoperability",
                "standards"
            ],
            "support": {
                "source": "https://github.com/symfony/service-contracts/tree/v3.5.0"
            },
            "funding": [
                {
                    "url": "https://symfony.com/sponsor",
                    "type": "custom"
                },
                {
                    "url": "https://github.com/fabpot",
                    "type": "github"
                },
                {
                    "url": "https://tidelift.com/funding/github/packagist/symfony/symfony",
                    "type": "tidelift"
                }
            ],
            "time": "2024-04-18T09:32:20+00:00"
        },
        {
            "name": "symfony/string",
            "version": "v6.4.10",
            "source": {
                "type": "git",
                "url": "https://github.com/symfony/string.git",
                "reference": "ccf9b30251719567bfd46494138327522b9a9446"
            },
            "dist": {
                "type": "zip",
                "url": "https://api.github.com/repos/symfony/string/zipball/ccf9b30251719567bfd46494138327522b9a9446",
                "reference": "ccf9b30251719567bfd46494138327522b9a9446",
                "shasum": ""
            },
            "require": {
                "php": ">=8.1",
                "symfony/polyfill-ctype": "~1.8",
                "symfony/polyfill-intl-grapheme": "~1.0",
                "symfony/polyfill-intl-normalizer": "~1.0",
                "symfony/polyfill-mbstring": "~1.0"
            },
            "conflict": {
                "symfony/translation-contracts": "<2.5"
            },
            "require-dev": {
                "symfony/error-handler": "^5.4|^6.0|^7.0",
                "symfony/http-client": "^5.4|^6.0|^7.0",
                "symfony/intl": "^6.2|^7.0",
                "symfony/translation-contracts": "^2.5|^3.0",
                "symfony/var-exporter": "^5.4|^6.0|^7.0"
            },
            "type": "library",
            "autoload": {
                "files": [
                    "Resources/functions.php"
                ],
                "psr-4": {
                    "Symfony\\Component\\String\\": ""
                },
                "exclude-from-classmap": [
                    "/Tests/"
                ]
            },
            "notification-url": "https://packagist.org/downloads/",
            "license": [
                "MIT"
            ],
            "authors": [
                {
                    "name": "Nicolas Grekas",
                    "email": "p@tchwork.com"
                },
                {
                    "name": "Symfony Community",
                    "homepage": "https://symfony.com/contributors"
                }
            ],
            "description": "Provides an object-oriented API to strings and deals with bytes, UTF-8 code points and grapheme clusters in a unified way",
            "homepage": "https://symfony.com",
            "keywords": [
                "grapheme",
                "i18n",
                "string",
                "unicode",
                "utf-8",
                "utf8"
            ],
            "support": {
                "source": "https://github.com/symfony/string/tree/v6.4.10"
            },
            "funding": [
                {
                    "url": "https://symfony.com/sponsor",
                    "type": "custom"
                },
                {
                    "url": "https://github.com/fabpot",
                    "type": "github"
                },
                {
                    "url": "https://tidelift.com/funding/github/packagist/symfony/symfony",
                    "type": "tidelift"
                }
            ],
            "time": "2024-07-22T10:21:14+00:00"
        },
        {
            "name": "webmozart/glob",
            "version": "4.7.0",
            "source": {
                "type": "git",
                "url": "https://github.com/webmozarts/glob.git",
                "reference": "8a2842112d6916e61e0e15e316465b611f3abc17"
            },
            "dist": {
                "type": "zip",
                "url": "https://api.github.com/repos/webmozarts/glob/zipball/8a2842112d6916e61e0e15e316465b611f3abc17",
                "reference": "8a2842112d6916e61e0e15e316465b611f3abc17",
                "shasum": ""
            },
            "require": {
                "php": "^7.3 || ^8.0.0"
            },
            "require-dev": {
                "phpunit/phpunit": "^9.5",
                "symfony/filesystem": "^5.3"
            },
            "type": "library",
            "extra": {
                "branch-alias": {
                    "dev-master": "4.1-dev"
                }
            },
            "autoload": {
                "psr-4": {
                    "Webmozart\\Glob\\": "src/"
                }
            },
            "notification-url": "https://packagist.org/downloads/",
            "license": [
                "MIT"
            ],
            "authors": [
                {
                    "name": "Bernhard Schussek",
                    "email": "bschussek@gmail.com"
                }
            ],
            "description": "A PHP implementation of Ant's glob.",
            "support": {
                "issues": "https://github.com/webmozarts/glob/issues",
                "source": "https://github.com/webmozarts/glob/tree/4.7.0"
            },
            "time": "2024-03-07T20:33:40+00:00"
        }
    ],
    "packages-dev": [
        {
            "name": "amphp/amp",
            "version": "v2.6.4",
            "source": {
                "type": "git",
                "url": "https://github.com/amphp/amp.git",
                "reference": "ded3d9be08f526089eb7ee8d9f16a9768f9dec2d"
            },
            "dist": {
                "type": "zip",
                "url": "https://api.github.com/repos/amphp/amp/zipball/ded3d9be08f526089eb7ee8d9f16a9768f9dec2d",
                "reference": "ded3d9be08f526089eb7ee8d9f16a9768f9dec2d",
                "shasum": ""
            },
            "require": {
                "php": ">=7.1"
            },
            "require-dev": {
                "amphp/php-cs-fixer-config": "dev-master",
                "amphp/phpunit-util": "^1",
                "ext-json": "*",
                "jetbrains/phpstorm-stubs": "^2019.3",
                "phpunit/phpunit": "^7 | ^8 | ^9",
                "react/promise": "^2",
                "vimeo/psalm": "^3.12"
            },
            "type": "library",
            "extra": {
                "branch-alias": {
                    "dev-master": "2.x-dev"
                }
            },
            "autoload": {
                "files": [
                    "lib/functions.php",
                    "lib/Internal/functions.php"
                ],
                "psr-4": {
                    "Amp\\": "lib"
                }
            },
            "notification-url": "https://packagist.org/downloads/",
            "license": [
                "MIT"
            ],
            "authors": [
                {
                    "name": "Daniel Lowrey",
                    "email": "rdlowrey@php.net"
                },
                {
                    "name": "Aaron Piotrowski",
                    "email": "aaron@trowski.com"
                },
                {
                    "name": "Bob Weinand",
                    "email": "bobwei9@hotmail.com"
                },
                {
                    "name": "Niklas Keller",
                    "email": "me@kelunik.com"
                }
            ],
            "description": "A non-blocking concurrency framework for PHP applications.",
            "homepage": "https://amphp.org/amp",
            "keywords": [
                "async",
                "asynchronous",
                "awaitable",
                "concurrency",
                "event",
                "event-loop",
                "future",
                "non-blocking",
                "promise"
            ],
            "support": {
                "irc": "irc://irc.freenode.org/amphp",
                "issues": "https://github.com/amphp/amp/issues",
                "source": "https://github.com/amphp/amp/tree/v2.6.4"
            },
            "funding": [
                {
                    "url": "https://github.com/amphp",
                    "type": "github"
                }
            ],
            "time": "2024-03-21T18:52:26+00:00"
        },
        {
            "name": "amphp/byte-stream",
            "version": "v1.8.2",
            "source": {
                "type": "git",
                "url": "https://github.com/amphp/byte-stream.git",
                "reference": "4f0e968ba3798a423730f567b1b50d3441c16ddc"
            },
            "dist": {
                "type": "zip",
                "url": "https://api.github.com/repos/amphp/byte-stream/zipball/4f0e968ba3798a423730f567b1b50d3441c16ddc",
                "reference": "4f0e968ba3798a423730f567b1b50d3441c16ddc",
                "shasum": ""
            },
            "require": {
                "amphp/amp": "^2",
                "php": ">=7.1"
            },
            "require-dev": {
                "amphp/php-cs-fixer-config": "dev-master",
                "amphp/phpunit-util": "^1.4",
                "friendsofphp/php-cs-fixer": "^2.3",
                "jetbrains/phpstorm-stubs": "^2019.3",
                "phpunit/phpunit": "^6 || ^7 || ^8",
                "psalm/phar": "^3.11.4"
            },
            "type": "library",
            "autoload": {
                "files": [
                    "lib/functions.php"
                ],
                "psr-4": {
                    "Amp\\ByteStream\\": "lib"
                }
            },
            "notification-url": "https://packagist.org/downloads/",
            "license": [
                "MIT"
            ],
            "authors": [
                {
                    "name": "Aaron Piotrowski",
                    "email": "aaron@trowski.com"
                },
                {
                    "name": "Niklas Keller",
                    "email": "me@kelunik.com"
                }
            ],
            "description": "A stream abstraction to make working with non-blocking I/O simple.",
            "homepage": "https://amphp.org/byte-stream",
            "keywords": [
                "amp",
                "amphp",
                "async",
                "io",
                "non-blocking",
                "stream"
            ],
            "support": {
                "issues": "https://github.com/amphp/byte-stream/issues",
                "source": "https://github.com/amphp/byte-stream/tree/v1.8.2"
            },
            "funding": [
                {
                    "url": "https://github.com/amphp",
                    "type": "github"
                }
            ],
            "time": "2024-04-13T18:00:56+00:00"
        },
        {
            "name": "behat/gherkin",
            "version": "v4.9.0",
            "source": {
                "type": "git",
                "url": "https://github.com/Behat/Gherkin.git",
                "reference": "0bc8d1e30e96183e4f36db9dc79caead300beff4"
            },
            "dist": {
                "type": "zip",
                "url": "https://api.github.com/repos/Behat/Gherkin/zipball/0bc8d1e30e96183e4f36db9dc79caead300beff4",
                "reference": "0bc8d1e30e96183e4f36db9dc79caead300beff4",
                "shasum": ""
            },
            "require": {
                "php": "~7.2|~8.0"
            },
            "require-dev": {
                "cucumber/cucumber": "dev-gherkin-22.0.0",
                "phpunit/phpunit": "~8|~9",
                "symfony/yaml": "~3|~4|~5"
            },
            "suggest": {
                "symfony/yaml": "If you want to parse features, represented in YAML files"
            },
            "type": "library",
            "extra": {
                "branch-alias": {
                    "dev-master": "4.x-dev"
                }
            },
            "autoload": {
                "psr-0": {
                    "Behat\\Gherkin": "src/"
                }
            },
            "notification-url": "https://packagist.org/downloads/",
            "license": [
                "MIT"
            ],
            "authors": [
                {
                    "name": "Konstantin Kudryashov",
                    "email": "ever.zet@gmail.com",
                    "homepage": "http://everzet.com"
                }
            ],
            "description": "Gherkin DSL parser for PHP",
            "homepage": "http://behat.org/",
            "keywords": [
                "BDD",
                "Behat",
                "Cucumber",
                "DSL",
                "gherkin",
                "parser"
            ],
            "support": {
                "issues": "https://github.com/Behat/Gherkin/issues",
                "source": "https://github.com/Behat/Gherkin/tree/v4.9.0"
            },
            "time": "2021-10-12T13:05:09+00:00"
        },
        {
            "name": "clue/ndjson-react",
            "version": "v1.3.0",
            "source": {
                "type": "git",
                "url": "https://github.com/clue/reactphp-ndjson.git",
                "reference": "392dc165fce93b5bb5c637b67e59619223c931b0"
            },
            "dist": {
                "type": "zip",
                "url": "https://api.github.com/repos/clue/reactphp-ndjson/zipball/392dc165fce93b5bb5c637b67e59619223c931b0",
                "reference": "392dc165fce93b5bb5c637b67e59619223c931b0",
                "shasum": ""
            },
            "require": {
                "php": ">=5.3",
                "react/stream": "^1.2"
            },
            "require-dev": {
                "phpunit/phpunit": "^9.5 || ^5.7 || ^4.8.35",
                "react/event-loop": "^1.2"
            },
            "type": "library",
            "autoload": {
                "psr-4": {
                    "Clue\\React\\NDJson\\": "src/"
                }
            },
            "notification-url": "https://packagist.org/downloads/",
            "license": [
                "MIT"
            ],
            "authors": [
                {
                    "name": "Christian Lück",
                    "email": "christian@clue.engineering"
                }
            ],
            "description": "Streaming newline-delimited JSON (NDJSON) parser and encoder for ReactPHP.",
            "homepage": "https://github.com/clue/reactphp-ndjson",
            "keywords": [
                "NDJSON",
                "json",
                "jsonlines",
                "newline",
                "reactphp",
                "streaming"
            ],
            "support": {
                "issues": "https://github.com/clue/reactphp-ndjson/issues",
                "source": "https://github.com/clue/reactphp-ndjson/tree/v1.3.0"
            },
            "funding": [
                {
                    "url": "https://clue.engineering/support",
                    "type": "custom"
                },
                {
                    "url": "https://github.com/clue",
                    "type": "github"
                }
            ],
            "time": "2022-12-23T10:58:28+00:00"
        },
        {
            "name": "codeception/codeception",
            "version": "5.1.2",
            "source": {
                "type": "git",
                "url": "https://github.com/Codeception/Codeception.git",
                "reference": "3b2d7d1a88e7e1d9dc0acb6d3c8f0acda0a37374"
            },
            "dist": {
                "type": "zip",
                "url": "https://api.github.com/repos/Codeception/Codeception/zipball/3b2d7d1a88e7e1d9dc0acb6d3c8f0acda0a37374",
                "reference": "3b2d7d1a88e7e1d9dc0acb6d3c8f0acda0a37374",
                "shasum": ""
            },
            "require": {
                "behat/gherkin": "^4.6.2",
                "codeception/lib-asserts": "^2.0",
                "codeception/stub": "^4.1",
                "ext-curl": "*",
                "ext-json": "*",
                "ext-mbstring": "*",
                "php": "^8.0",
                "phpunit/php-code-coverage": "^9.2 || ^10.0 || ^11.0",
                "phpunit/php-text-template": "^2.0 || ^3.0 || ^4.0",
                "phpunit/php-timer": "^5.0.3 || ^6.0 || ^7.0",
                "phpunit/phpunit": "^9.5.20 || ^10.0 || ^11.0",
                "psy/psysh": "^0.11.2 || ^0.12",
                "sebastian/comparator": "^4.0.5 || ^5.0 || ^6.0",
                "sebastian/diff": "^4.0.3 || ^5.0 || ^6.0",
                "symfony/console": ">=4.4.24 <8.0",
                "symfony/css-selector": ">=4.4.24 <8.0",
                "symfony/event-dispatcher": ">=4.4.24 <8.0",
                "symfony/finder": ">=4.4.24 <8.0",
                "symfony/var-dumper": ">=4.4.24 <8.0",
                "symfony/yaml": ">=4.4.24 <8.0"
            },
            "conflict": {
                "codeception/lib-innerbrowser": "<3.1.3",
                "codeception/module-filesystem": "<3.0",
                "codeception/module-phpbrowser": "<2.5"
            },
            "replace": {
                "codeception/phpunit-wrapper": "*"
            },
            "require-dev": {
                "codeception/lib-innerbrowser": "*@dev",
                "codeception/lib-web": "^1.0",
                "codeception/module-asserts": "*@dev",
                "codeception/module-cli": "*@dev",
                "codeception/module-db": "*@dev",
                "codeception/module-filesystem": "*@dev",
                "codeception/module-phpbrowser": "*@dev",
                "codeception/util-universalframework": "*@dev",
                "ext-simplexml": "*",
                "jetbrains/phpstorm-attributes": "^1.0",
                "symfony/dotenv": ">=4.4.24 <8.0",
                "symfony/process": ">=4.4.24 <8.0",
                "vlucas/phpdotenv": "^5.1"
            },
            "suggest": {
                "codeception/specify": "BDD-style code blocks",
                "codeception/verify": "BDD-style assertions",
                "ext-simplexml": "For loading params from XML files",
                "stecman/symfony-console-completion": "For BASH autocompletion",
                "symfony/dotenv": "For loading params from .env files",
                "symfony/phpunit-bridge": "For phpunit-bridge support",
                "vlucas/phpdotenv": "For loading params from .env files"
            },
            "bin": [
                "codecept"
            ],
            "type": "library",
            "autoload": {
                "files": [
                    "functions.php"
                ],
                "psr-4": {
                    "Codeception\\": "src/Codeception",
                    "Codeception\\Extension\\": "ext"
                },
                "classmap": [
                    "src/PHPUnit/TestCase.php"
                ]
            },
            "notification-url": "https://packagist.org/downloads/",
            "license": [
                "MIT"
            ],
            "authors": [
                {
                    "name": "Michael Bodnarchuk",
                    "email": "davert.ua@gmail.com",
                    "homepage": "https://codeception.com"
                }
            ],
            "description": "BDD-style testing framework",
            "homepage": "https://codeception.com/",
            "keywords": [
                "BDD",
                "TDD",
                "acceptance testing",
                "functional testing",
                "unit testing"
            ],
            "support": {
                "issues": "https://github.com/Codeception/Codeception/issues",
                "source": "https://github.com/Codeception/Codeception/tree/5.1.2"
            },
            "funding": [
                {
                    "url": "https://opencollective.com/codeception",
                    "type": "open_collective"
                }
            ],
            "time": "2024-03-07T07:19:42+00:00"
        },
        {
            "name": "codeception/lib-asserts",
            "version": "2.1.0",
            "source": {
                "type": "git",
                "url": "https://github.com/Codeception/lib-asserts.git",
                "reference": "b8c7dff552249e560879c682ba44a4b963af91bc"
            },
            "dist": {
                "type": "zip",
                "url": "https://api.github.com/repos/Codeception/lib-asserts/zipball/b8c7dff552249e560879c682ba44a4b963af91bc",
                "reference": "b8c7dff552249e560879c682ba44a4b963af91bc",
                "shasum": ""
            },
            "require": {
                "codeception/phpunit-wrapper": "^7.7.1 | ^8.0.3 | ^9.0",
                "ext-dom": "*",
                "php": "^7.4 | ^8.0"
            },
            "type": "library",
            "autoload": {
                "classmap": [
                    "src/"
                ]
            },
            "notification-url": "https://packagist.org/downloads/",
            "license": [
                "MIT"
            ],
            "authors": [
                {
                    "name": "Michael Bodnarchuk",
                    "email": "davert@mail.ua",
                    "homepage": "http://codegyre.com"
                },
                {
                    "name": "Gintautas Miselis"
                },
                {
                    "name": "Gustavo Nieves",
                    "homepage": "https://medium.com/@ganieves"
                }
            ],
            "description": "Assertion methods used by Codeception core and Asserts module",
            "homepage": "https://codeception.com/",
            "keywords": [
                "codeception"
            ],
            "support": {
                "issues": "https://github.com/Codeception/lib-asserts/issues",
                "source": "https://github.com/Codeception/lib-asserts/tree/2.1.0"
            },
            "time": "2023-02-10T18:36:23+00:00"
        },
        {
            "name": "codeception/module-apc",
            "version": "3.0.0",
            "source": {
                "type": "git",
                "url": "https://github.com/Codeception/module-apc.git",
                "reference": "abe29ab930cdff0b9b7680f9656cf8b9bd6cb471"
            },
            "dist": {
                "type": "zip",
                "url": "https://api.github.com/repos/Codeception/module-apc/zipball/abe29ab930cdff0b9b7680f9656cf8b9bd6cb471",
                "reference": "abe29ab930cdff0b9b7680f9656cf8b9bd6cb471",
                "shasum": ""
            },
            "require": {
                "codeception/codeception": "^5.0",
                "ext-apcu": "*",
                "php": "^8.0"
            },
            "type": "library",
            "autoload": {
                "classmap": [
                    "src/"
                ]
            },
            "notification-url": "https://packagist.org/downloads/",
            "license": [
                "MIT"
            ],
            "authors": [
                {
                    "name": "Serghei Iakovlev"
                },
                {
                    "name": "Gintautas Miselis"
                }
            ],
            "description": "APC module for Codeception",
            "homepage": "https://codeception.com/",
            "keywords": [
                "apc",
                "codeception"
            ],
            "support": {
                "issues": "https://github.com/Codeception/module-apc/issues",
                "source": "https://github.com/Codeception/module-apc/tree/3.0.0"
            },
            "time": "2022-05-26T04:55:52+00:00"
        },
        {
            "name": "codeception/module-asserts",
            "version": "3.0.0",
            "source": {
                "type": "git",
                "url": "https://github.com/Codeception/module-asserts.git",
                "reference": "1b6b150b30586c3614e7e5761b31834ed7968603"
            },
            "dist": {
                "type": "zip",
                "url": "https://api.github.com/repos/Codeception/module-asserts/zipball/1b6b150b30586c3614e7e5761b31834ed7968603",
                "reference": "1b6b150b30586c3614e7e5761b31834ed7968603",
                "shasum": ""
            },
            "require": {
                "codeception/codeception": "*@dev",
                "codeception/lib-asserts": "^2.0",
                "php": "^8.0"
            },
            "conflict": {
                "codeception/codeception": "<5.0"
            },
            "type": "library",
            "autoload": {
                "classmap": [
                    "src/"
                ]
            },
            "notification-url": "https://packagist.org/downloads/",
            "license": [
                "MIT"
            ],
            "authors": [
                {
                    "name": "Michael Bodnarchuk"
                },
                {
                    "name": "Gintautas Miselis"
                },
                {
                    "name": "Gustavo Nieves",
                    "homepage": "https://medium.com/@ganieves"
                }
            ],
            "description": "Codeception module containing various assertions",
            "homepage": "https://codeception.com/",
            "keywords": [
                "assertions",
                "asserts",
                "codeception"
            ],
            "support": {
                "issues": "https://github.com/Codeception/module-asserts/issues",
                "source": "https://github.com/Codeception/module-asserts/tree/3.0.0"
            },
            "time": "2022-02-16T19:48:08+00:00"
        },
        {
            "name": "codeception/module-cli",
            "version": "2.0.1",
            "source": {
                "type": "git",
                "url": "https://github.com/Codeception/module-cli.git",
                "reference": "a3a101fae4049fa2f810107f7bd5db3b3266ce63"
            },
            "dist": {
                "type": "zip",
                "url": "https://api.github.com/repos/Codeception/module-cli/zipball/a3a101fae4049fa2f810107f7bd5db3b3266ce63",
                "reference": "a3a101fae4049fa2f810107f7bd5db3b3266ce63",
                "shasum": ""
            },
            "require": {
                "codeception/codeception": "*@dev",
                "codeception/module-asserts": "*",
                "php": "^7.4 || ^8.0"
            },
            "conflict": {
                "codeception/codeception": "<4.0"
            },
            "type": "library",
            "autoload": {
                "classmap": [
                    "src/"
                ]
            },
            "notification-url": "https://packagist.org/downloads/",
            "license": [
                "MIT"
            ],
            "authors": [
                {
                    "name": "Michael Bodnarchuk"
                }
            ],
            "description": "Codeception module for testing basic shell commands and shell output",
            "homepage": "https://codeception.com/",
            "keywords": [
                "codeception"
            ],
            "support": {
                "issues": "https://github.com/Codeception/module-cli/issues",
                "source": "https://github.com/Codeception/module-cli/tree/2.0.1"
            },
            "time": "2023-01-13T18:41:03+00:00"
        },
        {
            "name": "codeception/module-db",
            "version": "3.1.4",
            "source": {
                "type": "git",
                "url": "https://github.com/Codeception/module-db.git",
                "reference": "06be16dcf4dda46eaef9454f1361d62bcb971c36"
            },
            "dist": {
                "type": "zip",
                "url": "https://api.github.com/repos/Codeception/module-db/zipball/06be16dcf4dda46eaef9454f1361d62bcb971c36",
                "reference": "06be16dcf4dda46eaef9454f1361d62bcb971c36",
                "shasum": ""
            },
            "require": {
                "codeception/codeception": "*@dev",
                "ext-json": "*",
                "ext-mbstring": "*",
                "ext-pdo": "*",
                "php": "^8.0"
            },
            "conflict": {
                "codeception/codeception": "<5.0"
            },
            "require-dev": {
                "squizlabs/php_codesniffer": "*"
            },
            "type": "library",
            "autoload": {
                "classmap": [
                    "src/"
                ]
            },
            "notification-url": "https://packagist.org/downloads/",
            "license": [
                "MIT"
            ],
            "authors": [
                {
                    "name": "Michael Bodnarchuk"
                },
                {
                    "name": "Gintautas Miselis"
                }
            ],
            "description": "DB module for Codeception",
            "homepage": "https://codeception.com/",
            "keywords": [
                "codeception",
                "database-testing",
                "db-testing"
            ],
            "support": {
                "issues": "https://github.com/Codeception/module-db/issues",
                "source": "https://github.com/Codeception/module-db/tree/3.1.4"
            },
            "time": "2024-05-16T20:12:18+00:00"
        },
        {
            "name": "codeception/module-filesystem",
            "version": "3.0.1",
            "source": {
                "type": "git",
                "url": "https://github.com/Codeception/module-filesystem.git",
                "reference": "0fd78cf941cb72dc2a650c6132c5999c26ad4f9a"
            },
            "dist": {
                "type": "zip",
                "url": "https://api.github.com/repos/Codeception/module-filesystem/zipball/0fd78cf941cb72dc2a650c6132c5999c26ad4f9a",
                "reference": "0fd78cf941cb72dc2a650c6132c5999c26ad4f9a",
                "shasum": ""
            },
            "require": {
                "codeception/codeception": "*@dev",
                "php": "^8.0",
                "symfony/finder": "^4.4 || ^5.4 || ^6.0 || ^7.0"
            },
            "conflict": {
                "codeception/codeception": "<5.0"
            },
            "type": "library",
            "autoload": {
                "classmap": [
                    "src/"
                ]
            },
            "notification-url": "https://packagist.org/downloads/",
            "license": [
                "MIT"
            ],
            "authors": [
                {
                    "name": "Michael Bodnarchuk"
                },
                {
                    "name": "Gintautas Miselis"
                }
            ],
            "description": "Codeception module for testing local filesystem",
            "homepage": "https://codeception.com/",
            "keywords": [
                "codeception",
                "filesystem"
            ],
            "support": {
                "issues": "https://github.com/Codeception/module-filesystem/issues",
                "source": "https://github.com/Codeception/module-filesystem/tree/3.0.1"
            },
            "time": "2023-12-08T19:23:28+00:00"
        },
        {
<<<<<<< HEAD
            "name": "friendsofphp/php-cs-fixer",
            "version": "v3.61.1",
            "source": {
                "type": "git",
                "url": "https://github.com/PHP-CS-Fixer/PHP-CS-Fixer.git",
                "reference": "94a87189f55814e6cabca2d9a33b06de384a2ab8"
            },
            "dist": {
                "type": "zip",
                "url": "https://api.github.com/repos/PHP-CS-Fixer/PHP-CS-Fixer/zipball/94a87189f55814e6cabca2d9a33b06de384a2ab8",
                "reference": "94a87189f55814e6cabca2d9a33b06de384a2ab8",
=======
            "name": "codeception/module-memcache",
            "version": "3.0.0",
            "source": {
                "type": "git",
                "url": "https://github.com/Codeception/module-memcache.git",
                "reference": "9d1149997a4f6dbf713ec2529992536f6b8e28b5"
            },
            "dist": {
                "type": "zip",
                "url": "https://api.github.com/repos/Codeception/module-memcache/zipball/9d1149997a4f6dbf713ec2529992536f6b8e28b5",
                "reference": "9d1149997a4f6dbf713ec2529992536f6b8e28b5",
>>>>>>> 9149211b
                "shasum": ""
            },
            "require": {
                "codeception/codeception": "^5.0",
                "php": "^8.0"
            },
            "require-dev": {
                "ext-memcache": "*",
                "ext-memcached": "*"
            },
            "type": "library",
            "autoload": {
                "classmap": [
                    "src/"
                ]
            },
            "notification-url": "https://packagist.org/downloads/",
            "license": [
                "MIT"
            ],
            "authors": [
                {
                    "name": "Michael Bodnarchuk"
                }
            ],
            "description": "Memcache module for Codeception",
            "homepage": "https://codeception.com/",
            "keywords": [
                "codeception",
                "memcache"
            ],
            "support": {
<<<<<<< HEAD
                "issues": "https://github.com/PHP-CS-Fixer/PHP-CS-Fixer/issues",
                "source": "https://github.com/PHP-CS-Fixer/PHP-CS-Fixer/tree/v3.61.1"
            },
            "funding": [
                {
                    "url": "https://github.com/keradus",
                    "type": "github"
                }
            ],
            "time": "2024-07-31T14:33:15+00:00"
=======
                "issues": "https://github.com/Codeception/module-memcache/issues",
                "source": "https://github.com/Codeception/module-memcache/tree/3.0.0"
            },
            "time": "2022-05-27T05:48:49+00:00"
>>>>>>> 9149211b
        },
        {
            "name": "codeception/module-redis",
            "version": "3.2.0",
            "source": {
                "type": "git",
                "url": "https://github.com/Codeception/module-redis.git",
                "reference": "2ebfca5cb70e054b7ad82a6c3a129010ed037a03"
            },
            "dist": {
                "type": "zip",
                "url": "https://api.github.com/repos/Codeception/module-redis/zipball/2ebfca5cb70e054b7ad82a6c3a129010ed037a03",
                "reference": "2ebfca5cb70e054b7ad82a6c3a129010ed037a03",
                "shasum": ""
            },
            "require": {
                "codeception/codeception": "^5.0",
                "php": "^8.0",
                "predis/predis": "^1.1 | ^2.0",
                "sebastian/comparator": "^4.0 | ^5.0 | ^6.0"
            },
            "require-dev": {
                "codeception/stub": "^4.0"
            },
            "type": "library",
            "autoload": {
                "classmap": [
                    "src/"
                ]
            },
            "notification-url": "https://packagist.org/downloads/",
            "license": [
                "MIT"
            ],
            "authors": [
                {
                    "name": "Michael Bodnarchuk"
                },
                {
                    "name": "Dmitriy Maltsev"
                }
            ],
            "description": "Redis module for Codeception",
            "homepage": "https://codeception.com/",
            "keywords": [
                "codeception",
                "redis"
            ],
            "support": {
                "issues": "https://github.com/Codeception/module-redis/issues",
                "source": "https://github.com/Codeception/module-redis/tree/3.2.0"
            },
            "time": "2024-07-28T11:46:00+00:00"
        },
        {
            "name": "codeception/stub",
            "version": "4.1.3",
            "source": {
                "type": "git",
                "url": "https://github.com/Codeception/Stub.git",
                "reference": "4fcad2c165f365377486dc3fd8703b07f1f2fcae"
            },
            "dist": {
                "type": "zip",
                "url": "https://api.github.com/repos/Codeception/Stub/zipball/4fcad2c165f365377486dc3fd8703b07f1f2fcae",
                "reference": "4fcad2c165f365377486dc3fd8703b07f1f2fcae",
                "shasum": ""
            },
            "require": {
                "php": "^7.4 | ^8.0",
                "phpunit/phpunit": "^8.4 | ^9.0 | ^10.0 | ^11"
            },
            "conflict": {
                "codeception/codeception": "<5.0.6"
            },
            "require-dev": {
                "consolidation/robo": "^3.0"
            },
            "type": "library",
            "autoload": {
                "psr-4": {
                    "Codeception\\": "src/"
                }
            },
            "notification-url": "https://packagist.org/downloads/",
            "license": [
                "MIT"
            ],
            "description": "Flexible Stub wrapper for PHPUnit's Mock Builder",
            "support": {
                "issues": "https://github.com/Codeception/Stub/issues",
                "source": "https://github.com/Codeception/Stub/tree/4.1.3"
            },
            "time": "2024-02-02T19:21:00+00:00"
        },
        {
            "name": "composer/pcre",
            "version": "3.2.0",
            "source": {
                "type": "git",
                "url": "https://github.com/composer/pcre.git",
                "reference": "ea4ab6f9580a4fd221e0418f2c357cdd39102a90"
            },
            "dist": {
                "type": "zip",
                "url": "https://api.github.com/repos/composer/pcre/zipball/ea4ab6f9580a4fd221e0418f2c357cdd39102a90",
                "reference": "ea4ab6f9580a4fd221e0418f2c357cdd39102a90",
                "shasum": ""
            },
            "require": {
                "php": "^7.4 || ^8.0"
            },
            "conflict": {
                "phpstan/phpstan": "<1.11.8"
            },
            "require-dev": {
                "phpstan/phpstan": "^1.11.8",
                "phpstan/phpstan-strict-rules": "^1.1",
                "phpunit/phpunit": "^8 || ^9"
            },
            "type": "library",
            "extra": {
                "branch-alias": {
                    "dev-main": "3.x-dev"
                },
                "phpstan": {
                    "includes": [
                        "extension.neon"
                    ]
                }
            },
            "autoload": {
                "psr-4": {
                    "Composer\\Pcre\\": "src"
                }
            },
            "notification-url": "https://packagist.org/downloads/",
            "license": [
                "MIT"
            ],
            "authors": [
                {
                    "name": "Jordi Boggiano",
                    "email": "j.boggiano@seld.be",
                    "homepage": "http://seld.be"
                }
            ],
            "description": "PCRE wrapping library that offers type-safe preg_* replacements.",
            "keywords": [
                "PCRE",
                "preg",
                "regex",
                "regular expression"
            ],
            "support": {
                "issues": "https://github.com/composer/pcre/issues",
                "source": "https://github.com/composer/pcre/tree/3.2.0"
            },
            "funding": [
                {
                    "url": "https://packagist.com",
                    "type": "custom"
                },
                {
                    "url": "https://github.com/composer",
                    "type": "github"
                },
                {
                    "url": "https://tidelift.com/funding/github/packagist/composer/composer",
                    "type": "tidelift"
                }
            ],
            "time": "2024-07-25T09:36:02+00:00"
        },
        {
            "name": "composer/semver",
            "version": "3.4.2",
            "source": {
                "type": "git",
                "url": "https://github.com/composer/semver.git",
                "reference": "c51258e759afdb17f1fd1fe83bc12baaef6309d6"
            },
            "dist": {
                "type": "zip",
                "url": "https://api.github.com/repos/composer/semver/zipball/c51258e759afdb17f1fd1fe83bc12baaef6309d6",
                "reference": "c51258e759afdb17f1fd1fe83bc12baaef6309d6",
                "shasum": ""
            },
            "require": {
                "php": "^5.3.2 || ^7.0 || ^8.0"
            },
            "require-dev": {
                "phpstan/phpstan": "^1.4",
                "symfony/phpunit-bridge": "^4.2 || ^5"
            },
            "type": "library",
            "extra": {
                "branch-alias": {
                    "dev-main": "3.x-dev"
                }
            },
            "autoload": {
                "psr-4": {
                    "Composer\\Semver\\": "src"
                }
            },
            "notification-url": "https://packagist.org/downloads/",
            "license": [
                "MIT"
            ],
            "authors": [
                {
                    "name": "Nils Adermann",
                    "email": "naderman@naderman.de",
                    "homepage": "http://www.naderman.de"
                },
                {
                    "name": "Jordi Boggiano",
                    "email": "j.boggiano@seld.be",
                    "homepage": "http://seld.be"
                },
                {
                    "name": "Rob Bast",
                    "email": "rob.bast@gmail.com",
                    "homepage": "http://robbast.nl"
                }
            ],
            "description": "Semver library that offers utilities, version constraint parsing and validation.",
            "keywords": [
                "semantic",
                "semver",
                "validation",
                "versioning"
            ],
            "support": {
                "irc": "ircs://irc.libera.chat:6697/composer",
                "issues": "https://github.com/composer/semver/issues",
                "source": "https://github.com/composer/semver/tree/3.4.2"
            },
            "funding": [
                {
                    "url": "https://packagist.com",
                    "type": "custom"
                },
                {
                    "url": "https://github.com/composer",
                    "type": "github"
                },
                {
                    "url": "https://tidelift.com/funding/github/packagist/composer/composer",
                    "type": "tidelift"
                }
            ],
            "time": "2024-07-12T11:35:52+00:00"
        },
        {
            "name": "composer/xdebug-handler",
            "version": "3.0.5",
            "source": {
                "type": "git",
                "url": "https://github.com/composer/xdebug-handler.git",
                "reference": "6c1925561632e83d60a44492e0b344cf48ab85ef"
            },
            "dist": {
                "type": "zip",
                "url": "https://api.github.com/repos/composer/xdebug-handler/zipball/6c1925561632e83d60a44492e0b344cf48ab85ef",
                "reference": "6c1925561632e83d60a44492e0b344cf48ab85ef",
                "shasum": ""
            },
            "require": {
                "composer/pcre": "^1 || ^2 || ^3",
                "php": "^7.2.5 || ^8.0",
                "psr/log": "^1 || ^2 || ^3"
            },
            "require-dev": {
                "phpstan/phpstan": "^1.0",
                "phpstan/phpstan-strict-rules": "^1.1",
                "phpunit/phpunit": "^8.5 || ^9.6 || ^10.5"
            },
            "type": "library",
            "autoload": {
                "psr-4": {
                    "Composer\\XdebugHandler\\": "src"
                }
            },
            "notification-url": "https://packagist.org/downloads/",
            "license": [
                "MIT"
            ],
            "authors": [
                {
                    "name": "John Stevenson",
                    "email": "john-stevenson@blueyonder.co.uk"
                }
            ],
            "description": "Restarts a process without Xdebug.",
            "keywords": [
                "Xdebug",
                "performance"
            ],
            "support": {
                "irc": "ircs://irc.libera.chat:6697/composer",
                "issues": "https://github.com/composer/xdebug-handler/issues",
                "source": "https://github.com/composer/xdebug-handler/tree/3.0.5"
            },
            "funding": [
                {
                    "url": "https://packagist.com",
                    "type": "custom"
                },
                {
                    "url": "https://github.com/composer",
                    "type": "github"
                },
                {
                    "url": "https://tidelift.com/funding/github/packagist/composer/composer",
                    "type": "tidelift"
                }
            ],
            "time": "2024-05-06T16:37:16+00:00"
        },
        {
            "name": "dnoegel/php-xdg-base-dir",
            "version": "v0.1.1",
            "source": {
                "type": "git",
                "url": "https://github.com/dnoegel/php-xdg-base-dir.git",
                "reference": "8f8a6e48c5ecb0f991c2fdcf5f154a47d85f9ffd"
            },
            "dist": {
                "type": "zip",
                "url": "https://api.github.com/repos/dnoegel/php-xdg-base-dir/zipball/8f8a6e48c5ecb0f991c2fdcf5f154a47d85f9ffd",
                "reference": "8f8a6e48c5ecb0f991c2fdcf5f154a47d85f9ffd",
                "shasum": ""
            },
            "require": {
                "php": ">=5.3.2"
            },
            "require-dev": {
                "phpunit/phpunit": "~7.0|~6.0|~5.0|~4.8.35"
            },
            "type": "library",
            "autoload": {
                "psr-4": {
                    "XdgBaseDir\\": "src/"
                }
            },
            "notification-url": "https://packagist.org/downloads/",
            "license": [
                "MIT"
            ],
            "description": "implementation of xdg base directory specification for php",
            "support": {
                "issues": "https://github.com/dnoegel/php-xdg-base-dir/issues",
                "source": "https://github.com/dnoegel/php-xdg-base-dir/tree/v0.1.1"
            },
            "time": "2019-12-04T15:06:13+00:00"
        },
        {
            "name": "doctrine/deprecations",
            "version": "1.1.3",
            "source": {
                "type": "git",
                "url": "https://github.com/doctrine/deprecations.git",
                "reference": "dfbaa3c2d2e9a9df1118213f3b8b0c597bb99fab"
            },
            "dist": {
                "type": "zip",
                "url": "https://api.github.com/repos/doctrine/deprecations/zipball/dfbaa3c2d2e9a9df1118213f3b8b0c597bb99fab",
                "reference": "dfbaa3c2d2e9a9df1118213f3b8b0c597bb99fab",
                "shasum": ""
            },
            "require": {
                "php": "^7.1 || ^8.0"
            },
            "require-dev": {
                "doctrine/coding-standard": "^9",
                "phpstan/phpstan": "1.4.10 || 1.10.15",
                "phpstan/phpstan-phpunit": "^1.0",
                "phpunit/phpunit": "^7.5 || ^8.5 || ^9.5",
                "psalm/plugin-phpunit": "0.18.4",
                "psr/log": "^1 || ^2 || ^3",
                "vimeo/psalm": "4.30.0 || 5.12.0"
            },
            "suggest": {
                "psr/log": "Allows logging deprecations via PSR-3 logger implementation"
            },
            "type": "library",
            "autoload": {
                "psr-4": {
                    "Doctrine\\Deprecations\\": "lib/Doctrine/Deprecations"
                }
            },
            "notification-url": "https://packagist.org/downloads/",
            "license": [
                "MIT"
            ],
            "description": "A small layer on top of trigger_error(E_USER_DEPRECATED) or PSR-3 logging with options to disable all deprecations or selectively for packages.",
            "homepage": "https://www.doctrine-project.org/",
            "support": {
                "issues": "https://github.com/doctrine/deprecations/issues",
                "source": "https://github.com/doctrine/deprecations/tree/1.1.3"
            },
            "time": "2024-01-30T19:34:25+00:00"
        },
        {
            "name": "evenement/evenement",
            "version": "v3.0.2",
            "source": {
                "type": "git",
                "url": "https://github.com/igorw/evenement.git",
                "reference": "0a16b0d71ab13284339abb99d9d2bd813640efbc"
            },
            "dist": {
                "type": "zip",
                "url": "https://api.github.com/repos/igorw/evenement/zipball/0a16b0d71ab13284339abb99d9d2bd813640efbc",
                "reference": "0a16b0d71ab13284339abb99d9d2bd813640efbc",
                "shasum": ""
            },
            "require": {
                "php": ">=7.0"
            },
            "require-dev": {
                "phpunit/phpunit": "^9 || ^6"
            },
            "type": "library",
            "autoload": {
                "psr-4": {
                    "Evenement\\": "src/"
                }
            },
            "notification-url": "https://packagist.org/downloads/",
            "license": [
                "MIT"
            ],
            "authors": [
                {
                    "name": "Igor Wiedler",
                    "email": "igor@wiedler.ch"
                }
            ],
            "description": "Événement is a very simple event dispatching library for PHP",
            "keywords": [
                "event-dispatcher",
                "event-emitter"
            ],
            "support": {
                "issues": "https://github.com/igorw/evenement/issues",
                "source": "https://github.com/igorw/evenement/tree/v3.0.2"
            },
            "time": "2023-08-08T05:53:35+00:00"
        },
        {
            "name": "felixfbecker/advanced-json-rpc",
            "version": "v3.2.1",
            "source": {
                "type": "git",
                "url": "https://github.com/felixfbecker/php-advanced-json-rpc.git",
                "reference": "b5f37dbff9a8ad360ca341f3240dc1c168b45447"
            },
            "dist": {
                "type": "zip",
                "url": "https://api.github.com/repos/felixfbecker/php-advanced-json-rpc/zipball/b5f37dbff9a8ad360ca341f3240dc1c168b45447",
                "reference": "b5f37dbff9a8ad360ca341f3240dc1c168b45447",
                "shasum": ""
            },
            "require": {
                "netresearch/jsonmapper": "^1.0 || ^2.0 || ^3.0 || ^4.0",
                "php": "^7.1 || ^8.0",
                "phpdocumentor/reflection-docblock": "^4.3.4 || ^5.0.0"
            },
            "require-dev": {
                "phpunit/phpunit": "^7.0 || ^8.0"
            },
            "type": "library",
            "autoload": {
                "psr-4": {
                    "AdvancedJsonRpc\\": "lib/"
                }
            },
            "notification-url": "https://packagist.org/downloads/",
            "license": [
                "ISC"
            ],
            "authors": [
                {
                    "name": "Felix Becker",
                    "email": "felix.b@outlook.com"
                }
            ],
            "description": "A more advanced JSONRPC implementation",
            "support": {
                "issues": "https://github.com/felixfbecker/php-advanced-json-rpc/issues",
                "source": "https://github.com/felixfbecker/php-advanced-json-rpc/tree/v3.2.1"
            },
            "time": "2021-06-11T22:34:44+00:00"
        },
        {
<<<<<<< HEAD
            "name": "phpstan/phpstan",
            "version": "1.11.9",
            "source": {
                "type": "git",
                "url": "https://github.com/phpstan/phpstan.git",
                "reference": "e370bcddadaede0c1716338b262346f40d296f82"
            },
            "dist": {
                "type": "zip",
                "url": "https://api.github.com/repos/phpstan/phpstan/zipball/e370bcddadaede0c1716338b262346f40d296f82",
                "reference": "e370bcddadaede0c1716338b262346f40d296f82",
=======
            "name": "felixfbecker/language-server-protocol",
            "version": "v1.5.2",
            "source": {
                "type": "git",
                "url": "https://github.com/felixfbecker/php-language-server-protocol.git",
                "reference": "6e82196ffd7c62f7794d778ca52b69feec9f2842"
            },
            "dist": {
                "type": "zip",
                "url": "https://api.github.com/repos/felixfbecker/php-language-server-protocol/zipball/6e82196ffd7c62f7794d778ca52b69feec9f2842",
                "reference": "6e82196ffd7c62f7794d778ca52b69feec9f2842",
>>>>>>> 9149211b
                "shasum": ""
            },
            "require": {
                "php": ">=7.1"
            },
            "require-dev": {
                "phpstan/phpstan": "*",
                "squizlabs/php_codesniffer": "^3.1",
                "vimeo/psalm": "^4.0"
            },
            "type": "library",
            "extra": {
                "branch-alias": {
                    "dev-master": "1.x-dev"
                }
            },
            "autoload": {
                "psr-4": {
                    "LanguageServerProtocol\\": "src/"
                }
            },
            "notification-url": "https://packagist.org/downloads/",
            "license": [
                "ISC"
            ],
            "authors": [
                {
                    "name": "Felix Becker",
                    "email": "felix.b@outlook.com"
                }
            ],
            "description": "PHP classes for the Language Server Protocol",
            "keywords": [
                "language",
                "microsoft",
                "php",
                "server"
            ],
            "support": {
                "issues": "https://github.com/felixfbecker/php-language-server-protocol/issues",
                "source": "https://github.com/felixfbecker/php-language-server-protocol/tree/v1.5.2"
            },
<<<<<<< HEAD
            "funding": [
                {
                    "url": "https://github.com/ondrejmirtes",
                    "type": "github"
                },
                {
                    "url": "https://github.com/phpstan",
                    "type": "github"
                }
            ],
            "time": "2024-08-01T16:25:18+00:00"
=======
            "time": "2022-03-02T22:36:06+00:00"
>>>>>>> 9149211b
        },
        {
            "name": "fidry/cpu-core-counter",
            "version": "1.1.0",
            "source": {
                "type": "git",
                "url": "https://github.com/theofidry/cpu-core-counter.git",
                "reference": "f92996c4d5c1a696a6a970e20f7c4216200fcc42"
            },
            "dist": {
                "type": "zip",
                "url": "https://api.github.com/repos/theofidry/cpu-core-counter/zipball/f92996c4d5c1a696a6a970e20f7c4216200fcc42",
                "reference": "f92996c4d5c1a696a6a970e20f7c4216200fcc42",
                "shasum": ""
            },
            "require": {
                "php": "^7.2 || ^8.0"
            },
            "require-dev": {
                "fidry/makefile": "^0.2.0",
                "fidry/php-cs-fixer-config": "^1.1.2",
                "phpstan/extension-installer": "^1.2.0",
                "phpstan/phpstan": "^1.9.2",
                "phpstan/phpstan-deprecation-rules": "^1.0.0",
                "phpstan/phpstan-phpunit": "^1.2.2",
                "phpstan/phpstan-strict-rules": "^1.4.4",
                "phpunit/phpunit": "^8.5.31 || ^9.5.26",
                "webmozarts/strict-phpunit": "^7.5"
            },
            "type": "library",
            "autoload": {
                "psr-4": {
                    "Fidry\\CpuCoreCounter\\": "src/"
                }
            },
            "notification-url": "https://packagist.org/downloads/",
            "license": [
                "MIT"
            ],
            "authors": [
                {
                    "name": "Théo FIDRY",
                    "email": "theo.fidry@gmail.com"
                }
            ],
            "description": "Tiny utility to get the number of CPU cores.",
            "keywords": [
                "CPU",
                "core"
            ],
            "support": {
                "issues": "https://github.com/theofidry/cpu-core-counter/issues",
                "source": "https://github.com/theofidry/cpu-core-counter/tree/1.1.0"
            },
            "funding": [
                {
                    "url": "https://github.com/theofidry",
                    "type": "github"
                }
            ],
            "time": "2024-02-07T09:43:46+00:00"
        },
        {
            "name": "friendsofphp/php-cs-fixer",
            "version": "v3.60.0",
            "source": {
                "type": "git",
                "url": "https://github.com/PHP-CS-Fixer/PHP-CS-Fixer.git",
                "reference": "e595e4e070d17c5d42ed8c4206f630fcc5f401a4"
            },
            "dist": {
                "type": "zip",
                "url": "https://api.github.com/repos/PHP-CS-Fixer/PHP-CS-Fixer/zipball/e595e4e070d17c5d42ed8c4206f630fcc5f401a4",
                "reference": "e595e4e070d17c5d42ed8c4206f630fcc5f401a4",
                "shasum": ""
            },
            "require": {
                "clue/ndjson-react": "^1.0",
                "composer/semver": "^3.4",
                "composer/xdebug-handler": "^3.0.3",
                "ext-filter": "*",
                "ext-json": "*",
                "ext-tokenizer": "*",
                "fidry/cpu-core-counter": "^1.0",
                "php": "^7.4 || ^8.0",
                "react/child-process": "^0.6.5",
                "react/event-loop": "^1.0",
                "react/promise": "^2.0 || ^3.0",
                "react/socket": "^1.0",
                "react/stream": "^1.0",
                "sebastian/diff": "^4.0 || ^5.0 || ^6.0",
                "symfony/console": "^5.4 || ^6.0 || ^7.0",
                "symfony/event-dispatcher": "^5.4 || ^6.0 || ^7.0",
                "symfony/filesystem": "^5.4 || ^6.0 || ^7.0",
                "symfony/finder": "^5.4 || ^6.0 || ^7.0",
                "symfony/options-resolver": "^5.4 || ^6.0 || ^7.0",
                "symfony/polyfill-mbstring": "^1.28",
                "symfony/polyfill-php80": "^1.28",
                "symfony/polyfill-php81": "^1.28",
                "symfony/process": "^5.4 || ^6.0 || ^7.0",
                "symfony/stopwatch": "^5.4 || ^6.0 || ^7.0"
            },
            "require-dev": {
                "facile-it/paraunit": "^1.3 || ^2.3",
                "infection/infection": "^0.29.5",
                "justinrainbow/json-schema": "^5.2",
                "keradus/cli-executor": "^2.1",
                "mikey179/vfsstream": "^1.6.11",
                "php-coveralls/php-coveralls": "^2.7",
                "php-cs-fixer/accessible-object": "^1.1",
                "php-cs-fixer/phpunit-constraint-isidenticalstring": "^1.5",
                "php-cs-fixer/phpunit-constraint-xmlmatchesxsd": "^1.5",
                "phpunit/phpunit": "^9.6.19 || ^10.5.21 || ^11.2",
                "symfony/var-dumper": "^5.4 || ^6.0 || ^7.0",
                "symfony/yaml": "^5.4 || ^6.0 || ^7.0"
            },
            "suggest": {
                "ext-dom": "For handling output formats in XML",
                "ext-mbstring": "For handling non-UTF8 characters."
            },
            "bin": [
                "php-cs-fixer"
            ],
            "type": "application",
            "autoload": {
                "psr-4": {
                    "PhpCsFixer\\": "src/"
                },
                "exclude-from-classmap": [
                    "src/Fixer/Internal/*"
                ]
            },
            "notification-url": "https://packagist.org/downloads/",
            "license": [
                "MIT"
            ],
            "authors": [
                {
                    "name": "Fabien Potencier",
                    "email": "fabien@symfony.com"
                },
                {
                    "name": "Dariusz Rumiński",
                    "email": "dariusz.ruminski@gmail.com"
                }
            ],
            "description": "A tool to automatically fix PHP code style",
            "keywords": [
                "Static code analysis",
                "fixer",
                "standards",
                "static analysis"
            ],
            "support": {
                "issues": "https://github.com/PHP-CS-Fixer/PHP-CS-Fixer/issues",
                "source": "https://github.com/PHP-CS-Fixer/PHP-CS-Fixer/tree/v3.60.0"
            },
            "funding": [
                {
                    "url": "https://github.com/keradus",
                    "type": "github"
                }
            ],
            "time": "2024-07-25T09:26:51+00:00"
        },
        {
            "name": "graham-campbell/result-type",
            "version": "v1.1.3",
            "source": {
                "type": "git",
                "url": "https://github.com/GrahamCampbell/Result-Type.git",
                "reference": "3ba905c11371512af9d9bdd27d99b782216b6945"
            },
            "dist": {
                "type": "zip",
                "url": "https://api.github.com/repos/GrahamCampbell/Result-Type/zipball/3ba905c11371512af9d9bdd27d99b782216b6945",
                "reference": "3ba905c11371512af9d9bdd27d99b782216b6945",
                "shasum": ""
            },
            "require": {
                "php": "^7.2.5 || ^8.0",
                "phpoption/phpoption": "^1.9.3"
            },
            "require-dev": {
                "phpunit/phpunit": "^8.5.39 || ^9.6.20 || ^10.5.28"
            },
            "type": "library",
            "autoload": {
                "psr-4": {
                    "GrahamCampbell\\ResultType\\": "src/"
                }
            },
            "notification-url": "https://packagist.org/downloads/",
            "license": [
                "MIT"
            ],
            "authors": [
                {
                    "name": "Graham Campbell",
                    "email": "hello@gjcampbell.co.uk",
                    "homepage": "https://github.com/GrahamCampbell"
                }
            ],
            "description": "An Implementation Of The Result Type",
            "keywords": [
                "Graham Campbell",
                "GrahamCampbell",
                "Result Type",
                "Result-Type",
                "result"
            ],
            "support": {
                "issues": "https://github.com/GrahamCampbell/Result-Type/issues",
                "source": "https://github.com/GrahamCampbell/Result-Type/tree/v1.1.3"
            },
            "funding": [
                {
                    "url": "https://github.com/GrahamCampbell",
                    "type": "github"
                },
                {
                    "url": "https://tidelift.com/funding/github/packagist/graham-campbell/result-type",
                    "type": "tidelift"
                }
            ],
            "time": "2024-07-20T21:45:45+00:00"
        },
        {
            "name": "myclabs/deep-copy",
            "version": "1.12.0",
            "source": {
                "type": "git",
                "url": "https://github.com/myclabs/DeepCopy.git",
                "reference": "3a6b9a42cd8f8771bd4295d13e1423fa7f3d942c"
            },
            "dist": {
                "type": "zip",
                "url": "https://api.github.com/repos/myclabs/DeepCopy/zipball/3a6b9a42cd8f8771bd4295d13e1423fa7f3d942c",
                "reference": "3a6b9a42cd8f8771bd4295d13e1423fa7f3d942c",
                "shasum": ""
            },
            "require": {
                "php": "^7.1 || ^8.0"
            },
            "conflict": {
                "doctrine/collections": "<1.6.8",
                "doctrine/common": "<2.13.3 || >=3 <3.2.2"
            },
            "require-dev": {
                "doctrine/collections": "^1.6.8",
                "doctrine/common": "^2.13.3 || ^3.2.2",
                "phpspec/prophecy": "^1.10",
                "phpunit/phpunit": "^7.5.20 || ^8.5.23 || ^9.5.13"
            },
            "type": "library",
            "autoload": {
                "files": [
                    "src/DeepCopy/deep_copy.php"
                ],
                "psr-4": {
                    "DeepCopy\\": "src/DeepCopy/"
                }
            },
            "notification-url": "https://packagist.org/downloads/",
            "license": [
                "MIT"
            ],
            "description": "Create deep copies (clones) of your objects",
            "keywords": [
                "clone",
                "copy",
                "duplicate",
                "object",
                "object graph"
            ],
            "support": {
                "issues": "https://github.com/myclabs/DeepCopy/issues",
                "source": "https://github.com/myclabs/DeepCopy/tree/1.12.0"
            },
            "funding": [
                {
                    "url": "https://tidelift.com/funding/github/packagist/myclabs/deep-copy",
                    "type": "tidelift"
                }
            ],
            "time": "2024-06-12T14:39:25+00:00"
        },
        {
            "name": "netresearch/jsonmapper",
            "version": "v4.4.1",
            "source": {
                "type": "git",
                "url": "https://github.com/cweiske/jsonmapper.git",
                "reference": "132c75c7dd83e45353ebb9c6c9f591952995bbf0"
            },
            "dist": {
                "type": "zip",
                "url": "https://api.github.com/repos/cweiske/jsonmapper/zipball/132c75c7dd83e45353ebb9c6c9f591952995bbf0",
                "reference": "132c75c7dd83e45353ebb9c6c9f591952995bbf0",
                "shasum": ""
            },
            "require": {
                "ext-json": "*",
                "ext-pcre": "*",
                "ext-reflection": "*",
                "ext-spl": "*",
                "php": ">=7.1"
            },
            "require-dev": {
                "phpunit/phpunit": "~7.5 || ~8.0 || ~9.0 || ~10.0",
                "squizlabs/php_codesniffer": "~3.5"
            },
            "type": "library",
            "autoload": {
                "psr-0": {
                    "JsonMapper": "src/"
                }
            },
            "notification-url": "https://packagist.org/downloads/",
            "license": [
                "OSL-3.0"
            ],
            "authors": [
                {
                    "name": "Christian Weiske",
                    "email": "cweiske@cweiske.de",
                    "homepage": "http://github.com/cweiske/jsonmapper/",
                    "role": "Developer"
                }
            ],
            "description": "Map nested JSON structures onto PHP classes",
            "support": {
                "email": "cweiske@cweiske.de",
                "issues": "https://github.com/cweiske/jsonmapper/issues",
                "source": "https://github.com/cweiske/jsonmapper/tree/v4.4.1"
            },
            "time": "2024-01-31T06:18:54+00:00"
        },
        {
<<<<<<< HEAD
            "name": "phpunit/phpunit",
            "version": "10.5.29",
            "source": {
                "type": "git",
                "url": "https://github.com/sebastianbergmann/phpunit.git",
                "reference": "8e9e80872b4e8064401788ee8a32d40b4455318f"
            },
            "dist": {
                "type": "zip",
                "url": "https://api.github.com/repos/sebastianbergmann/phpunit/zipball/8e9e80872b4e8064401788ee8a32d40b4455318f",
                "reference": "8e9e80872b4e8064401788ee8a32d40b4455318f",
=======
            "name": "nikic/php-parser",
            "version": "v4.19.1",
            "source": {
                "type": "git",
                "url": "https://github.com/nikic/PHP-Parser.git",
                "reference": "4e1b88d21c69391150ace211e9eaf05810858d0b"
            },
            "dist": {
                "type": "zip",
                "url": "https://api.github.com/repos/nikic/PHP-Parser/zipball/4e1b88d21c69391150ace211e9eaf05810858d0b",
                "reference": "4e1b88d21c69391150ace211e9eaf05810858d0b",
>>>>>>> 9149211b
                "shasum": ""
            },
            "require": {
                "ext-tokenizer": "*",
                "php": ">=7.1"
            },
            "require-dev": {
                "ircmaxell/php-yacc": "^0.0.7",
                "phpunit/phpunit": "^6.5 || ^7.0 || ^8.0 || ^9.0"
            },
            "bin": [
                "bin/php-parse"
            ],
            "type": "library",
            "extra": {
                "branch-alias": {
                    "dev-master": "4.9-dev"
                }
            },
            "autoload": {
                "psr-4": {
                    "PhpParser\\": "lib/PhpParser"
                }
            },
            "notification-url": "https://packagist.org/downloads/",
            "license": [
                "BSD-3-Clause"
            ],
            "authors": [
                {
                    "name": "Nikita Popov"
                }
            ],
            "description": "A PHP parser written in PHP",
            "keywords": [
                "parser",
                "php"
            ],
            "support": {
<<<<<<< HEAD
                "issues": "https://github.com/sebastianbergmann/phpunit/issues",
                "security": "https://github.com/sebastianbergmann/phpunit/security/policy",
                "source": "https://github.com/sebastianbergmann/phpunit/tree/10.5.29"
=======
                "issues": "https://github.com/nikic/PHP-Parser/issues",
                "source": "https://github.com/nikic/PHP-Parser/tree/v4.19.1"
>>>>>>> 9149211b
            },
            "time": "2024-03-17T08:10:35+00:00"
        },
        {
            "name": "pds/skeleton",
            "version": "1.0.0",
            "source": {
                "type": "git",
                "url": "https://github.com/php-pds/skeleton.git",
                "reference": "95e476e5d629eadacbd721c5a9553e537514a231"
            },
            "dist": {
                "type": "zip",
                "url": "https://api.github.com/repos/php-pds/skeleton/zipball/95e476e5d629eadacbd721c5a9553e537514a231",
                "reference": "95e476e5d629eadacbd721c5a9553e537514a231",
                "shasum": ""
            },
            "bin": [
                "bin/pds-skeleton"
            ],
            "type": "standard",
            "autoload": {
                "psr-4": {
                    "Pds\\Skeleton\\": "src/"
                }
            },
            "notification-url": "https://packagist.org/downloads/",
            "license": [
                "CC-BY-SA-4.0"
            ],
<<<<<<< HEAD
            "time": "2024-07-30T11:08:00+00:00"
=======
            "description": "Standard for PHP package skeletons.",
            "homepage": "https://github.com/php-pds/skeleton",
            "support": {
                "issues": "https://github.com/php-pds/skeleton/issues",
                "source": "https://github.com/php-pds/skeleton/tree/1.x"
            },
            "time": "2017-01-25T23:30:41+00:00"
>>>>>>> 9149211b
        },
        {
            "name": "phar-io/manifest",
            "version": "2.0.4",
            "source": {
                "type": "git",
                "url": "https://github.com/phar-io/manifest.git",
                "reference": "54750ef60c58e43759730615a392c31c80e23176"
            },
            "dist": {
                "type": "zip",
                "url": "https://api.github.com/repos/phar-io/manifest/zipball/54750ef60c58e43759730615a392c31c80e23176",
                "reference": "54750ef60c58e43759730615a392c31c80e23176",
                "shasum": ""
            },
            "require": {
                "ext-dom": "*",
                "ext-libxml": "*",
                "ext-phar": "*",
                "ext-xmlwriter": "*",
                "phar-io/version": "^3.0.1",
                "php": "^7.2 || ^8.0"
            },
            "type": "library",
            "extra": {
                "branch-alias": {
                    "dev-master": "2.0.x-dev"
                }
            },
            "autoload": {
                "classmap": [
                    "src/"
                ]
            },
            "notification-url": "https://packagist.org/downloads/",
            "license": [
                "BSD-3-Clause"
            ],
            "authors": [
                {
                    "name": "Arne Blankerts",
                    "email": "arne@blankerts.de",
                    "role": "Developer"
                },
                {
                    "name": "Sebastian Heuer",
                    "email": "sebastian@phpeople.de",
                    "role": "Developer"
                },
                {
                    "name": "Sebastian Bergmann",
                    "email": "sebastian@phpunit.de",
                    "role": "Developer"
                }
            ],
            "description": "Component for reading phar.io manifest information from a PHP Archive (PHAR)",
            "support": {
                "issues": "https://github.com/phar-io/manifest/issues",
                "source": "https://github.com/phar-io/manifest/tree/2.0.4"
            },
            "funding": [
                {
                    "url": "https://github.com/theseer",
                    "type": "github"
                }
            ],
            "time": "2024-03-03T12:33:53+00:00"
        },
        {
            "name": "phar-io/version",
            "version": "3.2.1",
            "source": {
                "type": "git",
                "url": "https://github.com/phar-io/version.git",
                "reference": "4f7fd7836c6f332bb2933569e566a0d6c4cbed74"
            },
            "dist": {
                "type": "zip",
                "url": "https://api.github.com/repos/phar-io/version/zipball/4f7fd7836c6f332bb2933569e566a0d6c4cbed74",
                "reference": "4f7fd7836c6f332bb2933569e566a0d6c4cbed74",
                "shasum": ""
            },
            "require": {
                "php": "^7.2 || ^8.0"
            },
            "type": "library",
            "autoload": {
                "classmap": [
                    "src/"
                ]
            },
            "notification-url": "https://packagist.org/downloads/",
            "license": [
                "BSD-3-Clause"
            ],
            "authors": [
                {
                    "name": "Arne Blankerts",
                    "email": "arne@blankerts.de",
                    "role": "Developer"
                },
                {
                    "name": "Sebastian Heuer",
                    "email": "sebastian@phpeople.de",
                    "role": "Developer"
                },
                {
                    "name": "Sebastian Bergmann",
                    "email": "sebastian@phpunit.de",
                    "role": "Developer"
                }
            ],
            "description": "Library for handling version information and constraints",
            "support": {
                "issues": "https://github.com/phar-io/version/issues",
                "source": "https://github.com/phar-io/version/tree/3.2.1"
            },
            "time": "2022-02-21T01:04:05+00:00"
        },
        {
<<<<<<< HEAD
            "name": "react/cache",
            "version": "v1.2.0",
=======
            "name": "phpdocumentor/reflection-common",
            "version": "2.2.0",
            "source": {
                "type": "git",
                "url": "https://github.com/phpDocumentor/ReflectionCommon.git",
                "reference": "1d01c49d4ed62f25aa84a747ad35d5a16924662b"
            },
            "dist": {
                "type": "zip",
                "url": "https://api.github.com/repos/phpDocumentor/ReflectionCommon/zipball/1d01c49d4ed62f25aa84a747ad35d5a16924662b",
                "reference": "1d01c49d4ed62f25aa84a747ad35d5a16924662b",
                "shasum": ""
            },
            "require": {
                "php": "^7.2 || ^8.0"
            },
            "type": "library",
            "extra": {
                "branch-alias": {
                    "dev-2.x": "2.x-dev"
                }
            },
            "autoload": {
                "psr-4": {
                    "phpDocumentor\\Reflection\\": "src/"
                }
            },
            "notification-url": "https://packagist.org/downloads/",
            "license": [
                "MIT"
            ],
            "authors": [
                {
                    "name": "Jaap van Otterdijk",
                    "email": "opensource@ijaap.nl"
                }
            ],
            "description": "Common reflection classes used by phpdocumentor to reflect the code structure",
            "homepage": "http://www.phpdoc.org",
            "keywords": [
                "FQSEN",
                "phpDocumentor",
                "phpdoc",
                "reflection",
                "static analysis"
            ],
            "support": {
                "issues": "https://github.com/phpDocumentor/ReflectionCommon/issues",
                "source": "https://github.com/phpDocumentor/ReflectionCommon/tree/2.x"
            },
            "time": "2020-06-27T09:03:43+00:00"
        },
        {
            "name": "phpdocumentor/reflection-docblock",
            "version": "5.4.1",
>>>>>>> 9149211b
            "source": {
                "type": "git",
                "url": "https://github.com/phpDocumentor/ReflectionDocBlock.git",
                "reference": "9d07b3f7fdcf5efec5d1609cba3c19c5ea2bdc9c"
            },
            "dist": {
                "type": "zip",
                "url": "https://api.github.com/repos/phpDocumentor/ReflectionDocBlock/zipball/9d07b3f7fdcf5efec5d1609cba3c19c5ea2bdc9c",
                "reference": "9d07b3f7fdcf5efec5d1609cba3c19c5ea2bdc9c",
                "shasum": ""
            },
            "require": {
                "doctrine/deprecations": "^1.1",
                "ext-filter": "*",
                "php": "^7.4 || ^8.0",
                "phpdocumentor/reflection-common": "^2.2",
                "phpdocumentor/type-resolver": "^1.7",
                "phpstan/phpdoc-parser": "^1.7",
                "webmozart/assert": "^1.9.1"
            },
            "require-dev": {
                "mockery/mockery": "~1.3.5",
                "phpstan/extension-installer": "^1.1",
                "phpstan/phpstan": "^1.8",
                "phpstan/phpstan-mockery": "^1.1",
                "phpstan/phpstan-webmozart-assert": "^1.2",
                "phpunit/phpunit": "^9.5",
                "vimeo/psalm": "^5.13"
            },
            "type": "library",
            "extra": {
                "branch-alias": {
                    "dev-master": "5.x-dev"
                }
            },
            "autoload": {
                "psr-4": {
                    "phpDocumentor\\Reflection\\": "src"
                }
            },
            "notification-url": "https://packagist.org/downloads/",
            "license": [
                "MIT"
            ],
            "authors": [
                {
                    "name": "Mike van Riel",
                    "email": "me@mikevanriel.com"
                },
                {
                    "name": "Jaap van Otterdijk",
                    "email": "opensource@ijaap.nl"
                }
            ],
            "description": "With this component, a library can provide support for annotations via DocBlocks or otherwise retrieve information that is embedded in a DocBlock.",
            "support": {
                "issues": "https://github.com/phpDocumentor/ReflectionDocBlock/issues",
                "source": "https://github.com/phpDocumentor/ReflectionDocBlock/tree/5.4.1"
            },
            "time": "2024-05-21T05:55:05+00:00"
        },
        {
            "name": "phpdocumentor/type-resolver",
            "version": "1.8.2",
            "source": {
                "type": "git",
                "url": "https://github.com/phpDocumentor/TypeResolver.git",
                "reference": "153ae662783729388a584b4361f2545e4d841e3c"
            },
            "dist": {
                "type": "zip",
                "url": "https://api.github.com/repos/phpDocumentor/TypeResolver/zipball/153ae662783729388a584b4361f2545e4d841e3c",
                "reference": "153ae662783729388a584b4361f2545e4d841e3c",
                "shasum": ""
            },
            "require": {
                "doctrine/deprecations": "^1.0",
                "php": "^7.3 || ^8.0",
                "phpdocumentor/reflection-common": "^2.0",
                "phpstan/phpdoc-parser": "^1.13"
            },
            "require-dev": {
                "ext-tokenizer": "*",
                "phpbench/phpbench": "^1.2",
                "phpstan/extension-installer": "^1.1",
                "phpstan/phpstan": "^1.8",
                "phpstan/phpstan-phpunit": "^1.1",
                "phpunit/phpunit": "^9.5",
                "rector/rector": "^0.13.9",
                "vimeo/psalm": "^4.25"
            },
            "type": "library",
            "extra": {
                "branch-alias": {
                    "dev-1.x": "1.x-dev"
                }
            },
            "autoload": {
                "psr-4": {
                    "phpDocumentor\\Reflection\\": "src"
                }
            },
            "notification-url": "https://packagist.org/downloads/",
            "license": [
                "MIT"
            ],
            "authors": [
                {
                    "name": "Mike van Riel",
                    "email": "me@mikevanriel.com"
                }
            ],
            "description": "A PSR-5 based resolver of Class names, Types and Structural Element Names",
            "support": {
                "issues": "https://github.com/phpDocumentor/TypeResolver/issues",
                "source": "https://github.com/phpDocumentor/TypeResolver/tree/1.8.2"
            },
            "time": "2024-02-23T11:10:43+00:00"
        },
        {
            "name": "phpoption/phpoption",
            "version": "1.9.3",
            "source": {
                "type": "git",
                "url": "https://github.com/schmittjoh/php-option.git",
                "reference": "e3fac8b24f56113f7cb96af14958c0dd16330f54"
            },
            "dist": {
                "type": "zip",
                "url": "https://api.github.com/repos/schmittjoh/php-option/zipball/e3fac8b24f56113f7cb96af14958c0dd16330f54",
                "reference": "e3fac8b24f56113f7cb96af14958c0dd16330f54",
                "shasum": ""
            },
            "require": {
                "php": "^7.2.5 || ^8.0"
            },
            "require-dev": {
                "bamarni/composer-bin-plugin": "^1.8.2",
                "phpunit/phpunit": "^8.5.39 || ^9.6.20 || ^10.5.28"
            },
            "type": "library",
            "extra": {
                "bamarni-bin": {
                    "bin-links": true,
                    "forward-command": false
                },
                "branch-alias": {
                    "dev-master": "1.9-dev"
                }
            },
            "autoload": {
                "psr-4": {
                    "PhpOption\\": "src/PhpOption/"
                }
            },
            "notification-url": "https://packagist.org/downloads/",
            "license": [
                "Apache-2.0"
            ],
            "authors": [
                {
                    "name": "Johannes M. Schmitt",
                    "email": "schmittjoh@gmail.com",
                    "homepage": "https://github.com/schmittjoh"
                },
                {
                    "name": "Graham Campbell",
                    "email": "hello@gjcampbell.co.uk",
                    "homepage": "https://github.com/GrahamCampbell"
                }
            ],
            "description": "Option Type for PHP",
            "keywords": [
                "language",
                "option",
                "php",
                "type"
            ],
            "support": {
                "issues": "https://github.com/schmittjoh/php-option/issues",
                "source": "https://github.com/schmittjoh/php-option/tree/1.9.3"
            },
            "funding": [
                {
                    "url": "https://github.com/GrahamCampbell",
                    "type": "github"
                },
                {
                    "url": "https://tidelift.com/funding/github/packagist/phpoption/phpoption",
                    "type": "tidelift"
                }
            ],
            "time": "2024-07-20T21:41:07+00:00"
        },
        {
            "name": "phpstan/phpdoc-parser",
            "version": "1.29.1",
            "source": {
                "type": "git",
                "url": "https://github.com/phpstan/phpdoc-parser.git",
                "reference": "fcaefacf2d5c417e928405b71b400d4ce10daaf4"
            },
            "dist": {
                "type": "zip",
                "url": "https://api.github.com/repos/phpstan/phpdoc-parser/zipball/fcaefacf2d5c417e928405b71b400d4ce10daaf4",
                "reference": "fcaefacf2d5c417e928405b71b400d4ce10daaf4",
                "shasum": ""
            },
            "require": {
                "php": "^7.2 || ^8.0"
            },
            "require-dev": {
                "doctrine/annotations": "^2.0",
                "nikic/php-parser": "^4.15",
                "php-parallel-lint/php-parallel-lint": "^1.2",
                "phpstan/extension-installer": "^1.0",
                "phpstan/phpstan": "^1.5",
                "phpstan/phpstan-phpunit": "^1.1",
                "phpstan/phpstan-strict-rules": "^1.0",
                "phpunit/phpunit": "^9.5",
                "symfony/process": "^5.2"
            },
            "type": "library",
            "autoload": {
                "psr-4": {
                    "PHPStan\\PhpDocParser\\": [
                        "src/"
                    ]
                }
            },
            "notification-url": "https://packagist.org/downloads/",
            "license": [
                "MIT"
            ],
            "description": "PHPDoc parser with support for nullable, intersection and generic types",
            "support": {
                "issues": "https://github.com/phpstan/phpdoc-parser/issues",
                "source": "https://github.com/phpstan/phpdoc-parser/tree/1.29.1"
            },
            "time": "2024-05-31T08:52:43+00:00"
        },
        {
            "name": "phpstan/phpstan",
            "version": "1.11.8",
            "source": {
                "type": "git",
                "url": "https://github.com/phpstan/phpstan.git",
                "reference": "6adbd118e6c0515dd2f36b06cde1d6da40f1b8ec"
            },
            "dist": {
                "type": "zip",
                "url": "https://api.github.com/repos/phpstan/phpstan/zipball/6adbd118e6c0515dd2f36b06cde1d6da40f1b8ec",
                "reference": "6adbd118e6c0515dd2f36b06cde1d6da40f1b8ec",
                "shasum": ""
            },
            "require": {
                "php": "^7.2|^8.0"
            },
            "conflict": {
                "phpstan/phpstan-shim": "*"
            },
            "bin": [
                "phpstan",
                "phpstan.phar"
            ],
            "type": "library",
            "autoload": {
                "files": [
                    "bootstrap.php"
                ]
            },
            "notification-url": "https://packagist.org/downloads/",
            "license": [
                "MIT"
            ],
            "description": "PHPStan - PHP Static Analysis Tool",
            "keywords": [
                "dev",
                "static analysis"
            ],
            "support": {
                "docs": "https://phpstan.org/user-guide/getting-started",
                "forum": "https://github.com/phpstan/phpstan/discussions",
                "issues": "https://github.com/phpstan/phpstan/issues",
                "security": "https://github.com/phpstan/phpstan/security/policy",
                "source": "https://github.com/phpstan/phpstan-src"
            },
            "funding": [
                {
                    "url": "https://github.com/ondrejmirtes",
                    "type": "github"
                },
                {
                    "url": "https://github.com/phpstan",
                    "type": "github"
                }
            ],
            "time": "2024-07-24T07:01:22+00:00"
        },
        {
            "name": "phpunit/php-code-coverage",
            "version": "10.1.15",
            "source": {
                "type": "git",
                "url": "https://github.com/sebastianbergmann/php-code-coverage.git",
                "reference": "5da8b1728acd1e6ffdf2ff32ffbdfd04307f26ae"
            },
            "dist": {
                "type": "zip",
                "url": "https://api.github.com/repos/sebastianbergmann/php-code-coverage/zipball/5da8b1728acd1e6ffdf2ff32ffbdfd04307f26ae",
                "reference": "5da8b1728acd1e6ffdf2ff32ffbdfd04307f26ae",
                "shasum": ""
            },
            "require": {
                "ext-dom": "*",
                "ext-libxml": "*",
                "ext-xmlwriter": "*",
                "nikic/php-parser": "^4.18 || ^5.0",
                "php": ">=8.1",
                "phpunit/php-file-iterator": "^4.0",
                "phpunit/php-text-template": "^3.0",
                "sebastian/code-unit-reverse-lookup": "^3.0",
                "sebastian/complexity": "^3.0",
                "sebastian/environment": "^6.0",
                "sebastian/lines-of-code": "^2.0",
                "sebastian/version": "^4.0",
                "theseer/tokenizer": "^1.2.0"
            },
            "require-dev": {
                "phpunit/phpunit": "^10.1"
            },
            "suggest": {
                "ext-pcov": "PHP extension that provides line coverage",
                "ext-xdebug": "PHP extension that provides line coverage as well as branch and path coverage"
            },
            "type": "library",
            "extra": {
                "branch-alias": {
                    "dev-main": "10.1-dev"
                }
            },
            "autoload": {
                "classmap": [
                    "src/"
                ]
            },
            "notification-url": "https://packagist.org/downloads/",
            "license": [
                "BSD-3-Clause"
            ],
            "authors": [
                {
                    "name": "Sebastian Bergmann",
                    "email": "sebastian@phpunit.de",
                    "role": "lead"
                }
            ],
            "description": "Library that provides collection, processing, and rendering functionality for PHP code coverage information.",
            "homepage": "https://github.com/sebastianbergmann/php-code-coverage",
            "keywords": [
                "coverage",
                "testing",
                "xunit"
            ],
            "support": {
                "issues": "https://github.com/sebastianbergmann/php-code-coverage/issues",
                "security": "https://github.com/sebastianbergmann/php-code-coverage/security/policy",
                "source": "https://github.com/sebastianbergmann/php-code-coverage/tree/10.1.15"
            },
            "funding": [
                {
                    "url": "https://github.com/sebastianbergmann",
                    "type": "github"
                }
            ],
            "time": "2024-06-29T08:25:15+00:00"
        },
        {
            "name": "phpunit/php-file-iterator",
            "version": "4.1.0",
            "source": {
                "type": "git",
                "url": "https://github.com/sebastianbergmann/php-file-iterator.git",
                "reference": "a95037b6d9e608ba092da1b23931e537cadc3c3c"
            },
            "dist": {
                "type": "zip",
                "url": "https://api.github.com/repos/sebastianbergmann/php-file-iterator/zipball/a95037b6d9e608ba092da1b23931e537cadc3c3c",
                "reference": "a95037b6d9e608ba092da1b23931e537cadc3c3c",
                "shasum": ""
            },
            "require": {
                "php": ">=8.1"
            },
            "require-dev": {
                "phpunit/phpunit": "^10.0"
            },
            "type": "library",
            "extra": {
                "branch-alias": {
                    "dev-main": "4.0-dev"
                }
            },
            "autoload": {
                "classmap": [
                    "src/"
                ]
            },
            "notification-url": "https://packagist.org/downloads/",
            "license": [
                "BSD-3-Clause"
            ],
            "authors": [
                {
                    "name": "Sebastian Bergmann",
                    "email": "sebastian@phpunit.de",
                    "role": "lead"
                }
            ],
            "description": "FilterIterator implementation that filters files based on a list of suffixes.",
            "homepage": "https://github.com/sebastianbergmann/php-file-iterator/",
            "keywords": [
                "filesystem",
                "iterator"
            ],
            "support": {
                "issues": "https://github.com/sebastianbergmann/php-file-iterator/issues",
                "security": "https://github.com/sebastianbergmann/php-file-iterator/security/policy",
                "source": "https://github.com/sebastianbergmann/php-file-iterator/tree/4.1.0"
            },
            "funding": [
                {
                    "url": "https://github.com/sebastianbergmann",
                    "type": "github"
                }
            ],
            "time": "2023-08-31T06:24:48+00:00"
        },
        {
            "name": "phpunit/php-invoker",
            "version": "4.0.0",
            "source": {
                "type": "git",
                "url": "https://github.com/sebastianbergmann/php-invoker.git",
                "reference": "f5e568ba02fa5ba0ddd0f618391d5a9ea50b06d7"
            },
            "dist": {
                "type": "zip",
                "url": "https://api.github.com/repos/sebastianbergmann/php-invoker/zipball/f5e568ba02fa5ba0ddd0f618391d5a9ea50b06d7",
                "reference": "f5e568ba02fa5ba0ddd0f618391d5a9ea50b06d7",
                "shasum": ""
            },
            "require": {
                "php": ">=8.1"
            },
            "require-dev": {
                "ext-pcntl": "*",
                "phpunit/phpunit": "^10.0"
            },
            "suggest": {
                "ext-pcntl": "*"
            },
            "type": "library",
            "extra": {
                "branch-alias": {
                    "dev-main": "4.0-dev"
                }
            },
            "autoload": {
                "classmap": [
                    "src/"
                ]
            },
            "notification-url": "https://packagist.org/downloads/",
            "license": [
                "BSD-3-Clause"
            ],
            "authors": [
                {
                    "name": "Sebastian Bergmann",
                    "email": "sebastian@phpunit.de",
                    "role": "lead"
                }
            ],
            "description": "Invoke callables with a timeout",
            "homepage": "https://github.com/sebastianbergmann/php-invoker/",
            "keywords": [
                "process"
            ],
            "support": {
                "issues": "https://github.com/sebastianbergmann/php-invoker/issues",
                "source": "https://github.com/sebastianbergmann/php-invoker/tree/4.0.0"
            },
            "funding": [
                {
                    "url": "https://github.com/sebastianbergmann",
                    "type": "github"
                }
            ],
            "time": "2023-02-03T06:56:09+00:00"
        },
        {
            "name": "phpunit/php-text-template",
            "version": "3.0.1",
            "source": {
                "type": "git",
                "url": "https://github.com/sebastianbergmann/php-text-template.git",
                "reference": "0c7b06ff49e3d5072f057eb1fa59258bf287a748"
            },
            "dist": {
                "type": "zip",
                "url": "https://api.github.com/repos/sebastianbergmann/php-text-template/zipball/0c7b06ff49e3d5072f057eb1fa59258bf287a748",
                "reference": "0c7b06ff49e3d5072f057eb1fa59258bf287a748",
                "shasum": ""
            },
            "require": {
                "php": ">=8.1"
            },
            "require-dev": {
                "phpunit/phpunit": "^10.0"
            },
            "type": "library",
            "extra": {
                "branch-alias": {
                    "dev-main": "3.0-dev"
                }
            },
            "autoload": {
                "classmap": [
                    "src/"
                ]
            },
            "notification-url": "https://packagist.org/downloads/",
            "license": [
                "BSD-3-Clause"
            ],
            "authors": [
                {
                    "name": "Sebastian Bergmann",
                    "email": "sebastian@phpunit.de",
                    "role": "lead"
                }
            ],
            "description": "Simple template engine.",
            "homepage": "https://github.com/sebastianbergmann/php-text-template/",
            "keywords": [
                "template"
            ],
            "support": {
                "issues": "https://github.com/sebastianbergmann/php-text-template/issues",
                "security": "https://github.com/sebastianbergmann/php-text-template/security/policy",
                "source": "https://github.com/sebastianbergmann/php-text-template/tree/3.0.1"
            },
            "funding": [
                {
                    "url": "https://github.com/sebastianbergmann",
                    "type": "github"
                }
            ],
            "time": "2023-08-31T14:07:24+00:00"
        },
        {
            "name": "phpunit/php-timer",
            "version": "6.0.0",
            "source": {
                "type": "git",
                "url": "https://github.com/sebastianbergmann/php-timer.git",
                "reference": "e2a2d67966e740530f4a3343fe2e030ffdc1161d"
            },
            "dist": {
                "type": "zip",
                "url": "https://api.github.com/repos/sebastianbergmann/php-timer/zipball/e2a2d67966e740530f4a3343fe2e030ffdc1161d",
                "reference": "e2a2d67966e740530f4a3343fe2e030ffdc1161d",
                "shasum": ""
            },
            "require": {
                "php": ">=8.1"
            },
            "require-dev": {
                "phpunit/phpunit": "^10.0"
            },
            "type": "library",
            "extra": {
                "branch-alias": {
                    "dev-main": "6.0-dev"
                }
            },
            "autoload": {
                "classmap": [
                    "src/"
                ]
            },
            "notification-url": "https://packagist.org/downloads/",
            "license": [
                "BSD-3-Clause"
            ],
            "authors": [
                {
                    "name": "Sebastian Bergmann",
                    "email": "sebastian@phpunit.de",
                    "role": "lead"
                }
            ],
            "description": "Utility class for timing",
            "homepage": "https://github.com/sebastianbergmann/php-timer/",
            "keywords": [
                "timer"
            ],
            "support": {
                "issues": "https://github.com/sebastianbergmann/php-timer/issues",
                "source": "https://github.com/sebastianbergmann/php-timer/tree/6.0.0"
            },
            "funding": [
                {
                    "url": "https://github.com/sebastianbergmann",
                    "type": "github"
                }
            ],
            "time": "2023-02-03T06:57:52+00:00"
        },
        {
            "name": "phpunit/phpunit",
            "version": "10.5.29",
            "source": {
                "type": "git",
                "url": "https://github.com/sebastianbergmann/phpunit.git",
                "reference": "8e9e80872b4e8064401788ee8a32d40b4455318f"
            },
            "dist": {
                "type": "zip",
                "url": "https://api.github.com/repos/sebastianbergmann/phpunit/zipball/8e9e80872b4e8064401788ee8a32d40b4455318f",
                "reference": "8e9e80872b4e8064401788ee8a32d40b4455318f",
                "shasum": ""
            },
            "require": {
                "ext-dom": "*",
                "ext-json": "*",
                "ext-libxml": "*",
                "ext-mbstring": "*",
                "ext-xml": "*",
                "ext-xmlwriter": "*",
                "myclabs/deep-copy": "^1.12.0",
                "phar-io/manifest": "^2.0.4",
                "phar-io/version": "^3.2.1",
                "php": ">=8.1",
                "phpunit/php-code-coverage": "^10.1.15",
                "phpunit/php-file-iterator": "^4.1.0",
                "phpunit/php-invoker": "^4.0.0",
                "phpunit/php-text-template": "^3.0.1",
                "phpunit/php-timer": "^6.0.0",
                "sebastian/cli-parser": "^2.0.1",
                "sebastian/code-unit": "^2.0.0",
                "sebastian/comparator": "^5.0.1",
                "sebastian/diff": "^5.1.1",
                "sebastian/environment": "^6.1.0",
                "sebastian/exporter": "^5.1.2",
                "sebastian/global-state": "^6.0.2",
                "sebastian/object-enumerator": "^5.0.0",
                "sebastian/recursion-context": "^5.0.0",
                "sebastian/type": "^4.0.0",
                "sebastian/version": "^4.0.1"
            },
            "suggest": {
                "ext-soap": "To be able to generate mocks based on WSDL files"
            },
            "bin": [
                "phpunit"
            ],
            "type": "library",
            "extra": {
                "branch-alias": {
                    "dev-main": "10.5-dev"
                }
            },
            "autoload": {
                "files": [
                    "src/Framework/Assert/Functions.php"
                ],
                "classmap": [
                    "src/"
                ]
            },
            "notification-url": "https://packagist.org/downloads/",
            "license": [
                "BSD-3-Clause"
            ],
            "authors": [
                {
                    "name": "Sebastian Bergmann",
                    "email": "sebastian@phpunit.de",
                    "role": "lead"
                }
            ],
            "description": "The PHP Unit Testing framework.",
            "homepage": "https://phpunit.de/",
            "keywords": [
                "phpunit",
                "testing",
                "xunit"
            ],
            "support": {
                "issues": "https://github.com/sebastianbergmann/phpunit/issues",
                "security": "https://github.com/sebastianbergmann/phpunit/security/policy",
                "source": "https://github.com/sebastianbergmann/phpunit/tree/10.5.29"
            },
            "funding": [
                {
                    "url": "https://phpunit.de/sponsors.html",
                    "type": "custom"
                },
                {
                    "url": "https://github.com/sebastianbergmann",
                    "type": "github"
                },
                {
                    "url": "https://tidelift.com/funding/github/packagist/phpunit/phpunit",
                    "type": "tidelift"
                }
            ],
            "time": "2024-07-30T11:08:00+00:00"
        },
        {
            "name": "predis/predis",
            "version": "v2.2.2",
            "source": {
                "type": "git",
                "url": "https://github.com/predis/predis.git",
                "reference": "b1d3255ed9ad4d7254f9f9bba386c99f4bb983d1"
            },
            "dist": {
                "type": "zip",
                "url": "https://api.github.com/repos/predis/predis/zipball/b1d3255ed9ad4d7254f9f9bba386c99f4bb983d1",
                "reference": "b1d3255ed9ad4d7254f9f9bba386c99f4bb983d1",
                "shasum": ""
            },
            "require": {
                "php": "^7.2 || ^8.0"
            },
            "require-dev": {
                "friendsofphp/php-cs-fixer": "^3.3",
                "phpstan/phpstan": "^1.9",
                "phpunit/phpunit": "^8.0 || ~9.4.4"
            },
            "suggest": {
                "ext-relay": "Faster connection with in-memory caching (>=0.6.2)"
            },
            "type": "library",
            "autoload": {
                "psr-4": {
                    "Predis\\": "src/"
                }
            },
            "notification-url": "https://packagist.org/downloads/",
            "license": [
                "MIT"
            ],
            "authors": [
                {
                    "name": "Till Krüss",
                    "homepage": "https://till.im",
                    "role": "Maintainer"
                }
            ],
            "description": "A flexible and feature-complete Redis client for PHP.",
            "homepage": "http://github.com/predis/predis",
            "keywords": [
                "nosql",
                "predis",
                "redis"
            ],
            "support": {
                "issues": "https://github.com/predis/predis/issues",
                "source": "https://github.com/predis/predis/tree/v2.2.2"
            },
            "funding": [
                {
                    "url": "https://github.com/sponsors/tillkruss",
                    "type": "github"
                }
            ],
            "time": "2023-09-13T16:42:03+00:00"
        },
        {
            "name": "psr/event-dispatcher",
            "version": "1.0.0",
            "source": {
                "type": "git",
                "url": "https://github.com/php-fig/event-dispatcher.git",
                "reference": "dbefd12671e8a14ec7f180cab83036ed26714bb0"
            },
            "dist": {
                "type": "zip",
                "url": "https://api.github.com/repos/php-fig/event-dispatcher/zipball/dbefd12671e8a14ec7f180cab83036ed26714bb0",
                "reference": "dbefd12671e8a14ec7f180cab83036ed26714bb0",
                "shasum": ""
            },
            "require": {
                "php": ">=7.2.0"
            },
            "type": "library",
            "extra": {
                "branch-alias": {
                    "dev-master": "1.0.x-dev"
                }
            },
            "autoload": {
                "psr-4": {
                    "Psr\\EventDispatcher\\": "src/"
                }
            },
            "notification-url": "https://packagist.org/downloads/",
            "license": [
                "MIT"
            ],
            "authors": [
                {
                    "name": "PHP-FIG",
                    "homepage": "http://www.php-fig.org/"
                }
            ],
            "description": "Standard interfaces for event handling.",
            "keywords": [
                "events",
                "psr",
                "psr-14"
            ],
            "support": {
                "issues": "https://github.com/php-fig/event-dispatcher/issues",
                "source": "https://github.com/php-fig/event-dispatcher/tree/1.0.0"
            },
            "time": "2019-01-08T18:20:26+00:00"
        },
        {
            "name": "psy/psysh",
            "version": "v0.12.4",
            "source": {
                "type": "git",
                "url": "https://github.com/bobthecow/psysh.git",
                "reference": "2fd717afa05341b4f8152547f142cd2f130f6818"
            },
            "dist": {
                "type": "zip",
                "url": "https://api.github.com/repos/bobthecow/psysh/zipball/2fd717afa05341b4f8152547f142cd2f130f6818",
                "reference": "2fd717afa05341b4f8152547f142cd2f130f6818",
                "shasum": ""
            },
            "require": {
                "ext-json": "*",
                "ext-tokenizer": "*",
                "nikic/php-parser": "^5.0 || ^4.0",
                "php": "^8.0 || ^7.4",
                "symfony/console": "^7.0 || ^6.0 || ^5.0 || ^4.0 || ^3.4",
                "symfony/var-dumper": "^7.0 || ^6.0 || ^5.0 || ^4.0 || ^3.4"
            },
            "conflict": {
                "symfony/console": "4.4.37 || 5.3.14 || 5.3.15 || 5.4.3 || 5.4.4 || 6.0.3 || 6.0.4"
            },
            "require-dev": {
                "bamarni/composer-bin-plugin": "^1.2"
            },
            "suggest": {
                "ext-pcntl": "Enabling the PCNTL extension makes PsySH a lot happier :)",
                "ext-pdo-sqlite": "The doc command requires SQLite to work.",
                "ext-posix": "If you have PCNTL, you'll want the POSIX extension as well."
            },
            "bin": [
                "bin/psysh"
            ],
            "type": "library",
            "extra": {
                "branch-alias": {
                    "dev-main": "0.12.x-dev"
                },
                "bamarni-bin": {
                    "bin-links": false,
                    "forward-command": false
                }
            },
            "autoload": {
                "files": [
                    "src/functions.php"
                ],
                "psr-4": {
                    "Psy\\": "src/"
                }
            },
            "notification-url": "https://packagist.org/downloads/",
            "license": [
                "MIT"
            ],
            "authors": [
                {
                    "name": "Justin Hileman",
                    "email": "justin@justinhileman.info",
                    "homepage": "http://justinhileman.com"
                }
            ],
            "description": "An interactive shell for modern PHP.",
            "homepage": "http://psysh.org",
            "keywords": [
                "REPL",
                "console",
                "interactive",
                "shell"
            ],
            "support": {
                "issues": "https://github.com/bobthecow/psysh/issues",
                "source": "https://github.com/bobthecow/psysh/tree/v0.12.4"
            },
            "time": "2024-06-10T01:18:23+00:00"
        },
        {
            "name": "react/cache",
            "version": "v1.2.0",
            "source": {
                "type": "git",
                "url": "https://github.com/reactphp/cache.git",
                "reference": "d47c472b64aa5608225f47965a484b75c7817d5b"
            },
            "dist": {
                "type": "zip",
                "url": "https://api.github.com/repos/reactphp/cache/zipball/d47c472b64aa5608225f47965a484b75c7817d5b",
                "reference": "d47c472b64aa5608225f47965a484b75c7817d5b",
                "shasum": ""
            },
            "require": {
                "php": ">=5.3.0",
                "react/promise": "^3.0 || ^2.0 || ^1.1"
            },
            "require-dev": {
                "phpunit/phpunit": "^9.5 || ^5.7 || ^4.8.35"
            },
            "type": "library",
            "autoload": {
                "psr-4": {
                    "React\\Cache\\": "src/"
                }
            },
            "notification-url": "https://packagist.org/downloads/",
            "license": [
                "MIT"
            ],
            "authors": [
                {
                    "name": "Christian Lück",
                    "email": "christian@clue.engineering",
                    "homepage": "https://clue.engineering/"
                },
                {
                    "name": "Cees-Jan Kiewiet",
                    "email": "reactphp@ceesjankiewiet.nl",
                    "homepage": "https://wyrihaximus.net/"
                },
                {
                    "name": "Jan Sorgalla",
                    "email": "jsorgalla@gmail.com",
                    "homepage": "https://sorgalla.com/"
                },
                {
                    "name": "Chris Boden",
                    "email": "cboden@gmail.com",
                    "homepage": "https://cboden.dev/"
                }
            ],
            "description": "Async, Promise-based cache interface for ReactPHP",
            "keywords": [
                "cache",
                "caching",
                "promise",
                "reactphp"
            ],
            "support": {
                "issues": "https://github.com/reactphp/cache/issues",
                "source": "https://github.com/reactphp/cache/tree/v1.2.0"
            },
            "funding": [
                {
                    "url": "https://opencollective.com/reactphp",
                    "type": "open_collective"
                }
            ],
            "time": "2022-11-30T15:59:55+00:00"
        },
        {
            "name": "react/child-process",
            "version": "v0.6.5",
            "source": {
                "type": "git",
                "url": "https://github.com/reactphp/child-process.git",
                "reference": "e71eb1aa55f057c7a4a0d08d06b0b0a484bead43"
            },
            "dist": {
                "type": "zip",
                "url": "https://api.github.com/repos/reactphp/child-process/zipball/e71eb1aa55f057c7a4a0d08d06b0b0a484bead43",
                "reference": "e71eb1aa55f057c7a4a0d08d06b0b0a484bead43",
                "shasum": ""
            },
            "require": {
                "evenement/evenement": "^3.0 || ^2.0 || ^1.0",
                "php": ">=5.3.0",
                "react/event-loop": "^1.2",
                "react/stream": "^1.2"
            },
            "require-dev": {
                "phpunit/phpunit": "^9.3 || ^5.7 || ^4.8.35",
                "react/socket": "^1.8",
                "sebastian/environment": "^5.0 || ^3.0 || ^2.0 || ^1.0"
            },
            "type": "library",
            "autoload": {
                "psr-4": {
                    "React\\ChildProcess\\": "src"
                }
            },
            "notification-url": "https://packagist.org/downloads/",
            "license": [
                "MIT"
            ],
            "authors": [
                {
                    "name": "Christian Lück",
                    "email": "christian@clue.engineering",
                    "homepage": "https://clue.engineering/"
                },
                {
                    "name": "Cees-Jan Kiewiet",
                    "email": "reactphp@ceesjankiewiet.nl",
                    "homepage": "https://wyrihaximus.net/"
                },
                {
                    "name": "Jan Sorgalla",
                    "email": "jsorgalla@gmail.com",
                    "homepage": "https://sorgalla.com/"
                },
                {
                    "name": "Chris Boden",
                    "email": "cboden@gmail.com",
                    "homepage": "https://cboden.dev/"
                }
            ],
            "description": "Event-driven library for executing child processes with ReactPHP.",
            "keywords": [
                "event-driven",
                "process",
                "reactphp"
            ],
            "support": {
                "issues": "https://github.com/reactphp/child-process/issues",
                "source": "https://github.com/reactphp/child-process/tree/v0.6.5"
            },
            "funding": [
                {
                    "url": "https://github.com/WyriHaximus",
                    "type": "github"
                },
                {
                    "url": "https://github.com/clue",
                    "type": "github"
                }
            ],
            "time": "2022-09-16T13:41:56+00:00"
        },
        {
            "name": "react/dns",
            "version": "v1.13.0",
            "source": {
                "type": "git",
                "url": "https://github.com/reactphp/dns.git",
                "reference": "eb8ae001b5a455665c89c1df97f6fb682f8fb0f5"
            },
            "dist": {
                "type": "zip",
                "url": "https://api.github.com/repos/reactphp/dns/zipball/eb8ae001b5a455665c89c1df97f6fb682f8fb0f5",
                "reference": "eb8ae001b5a455665c89c1df97f6fb682f8fb0f5",
                "shasum": ""
            },
            "require": {
                "php": ">=5.3.0",
                "react/cache": "^1.0 || ^0.6 || ^0.5",
                "react/event-loop": "^1.2",
                "react/promise": "^3.2 || ^2.7 || ^1.2.1"
            },
            "require-dev": {
                "phpunit/phpunit": "^9.6 || ^5.7 || ^4.8.36",
                "react/async": "^4.3 || ^3 || ^2",
                "react/promise-timer": "^1.11"
            },
            "type": "library",
            "autoload": {
                "psr-4": {
                    "React\\Dns\\": "src/"
                }
            },
            "notification-url": "https://packagist.org/downloads/",
            "license": [
                "MIT"
            ],
            "authors": [
                {
                    "name": "Christian Lück",
                    "email": "christian@clue.engineering",
                    "homepage": "https://clue.engineering/"
                },
                {
                    "name": "Cees-Jan Kiewiet",
                    "email": "reactphp@ceesjankiewiet.nl",
                    "homepage": "https://wyrihaximus.net/"
                },
                {
                    "name": "Jan Sorgalla",
                    "email": "jsorgalla@gmail.com",
                    "homepage": "https://sorgalla.com/"
                },
                {
                    "name": "Chris Boden",
                    "email": "cboden@gmail.com",
                    "homepage": "https://cboden.dev/"
                }
            ],
            "description": "Async DNS resolver for ReactPHP",
            "keywords": [
                "async",
                "dns",
                "dns-resolver",
                "reactphp"
            ],
            "support": {
                "issues": "https://github.com/reactphp/dns/issues",
                "source": "https://github.com/reactphp/dns/tree/v1.13.0"
            },
            "funding": [
                {
                    "url": "https://opencollective.com/reactphp",
                    "type": "open_collective"
                }
            ],
            "time": "2024-06-13T14:18:03+00:00"
        },
        {
            "name": "react/event-loop",
            "version": "v1.5.0",
            "source": {
                "type": "git",
                "url": "https://github.com/reactphp/event-loop.git",
                "reference": "bbe0bd8c51ffc05ee43f1729087ed3bdf7d53354"
            },
            "dist": {
                "type": "zip",
                "url": "https://api.github.com/repos/reactphp/event-loop/zipball/bbe0bd8c51ffc05ee43f1729087ed3bdf7d53354",
                "reference": "bbe0bd8c51ffc05ee43f1729087ed3bdf7d53354",
                "shasum": ""
            },
            "require": {
                "php": ">=5.3.0"
            },
            "require-dev": {
                "phpunit/phpunit": "^9.6 || ^5.7 || ^4.8.36"
            },
            "suggest": {
                "ext-pcntl": "For signal handling support when using the StreamSelectLoop"
            },
            "type": "library",
            "autoload": {
                "psr-4": {
                    "React\\EventLoop\\": "src/"
                }
            },
            "notification-url": "https://packagist.org/downloads/",
            "license": [
                "MIT"
            ],
            "authors": [
                {
                    "name": "Christian Lück",
                    "email": "christian@clue.engineering",
                    "homepage": "https://clue.engineering/"
                },
                {
                    "name": "Cees-Jan Kiewiet",
                    "email": "reactphp@ceesjankiewiet.nl",
                    "homepage": "https://wyrihaximus.net/"
                },
                {
                    "name": "Jan Sorgalla",
                    "email": "jsorgalla@gmail.com",
                    "homepage": "https://sorgalla.com/"
                },
                {
                    "name": "Chris Boden",
                    "email": "cboden@gmail.com",
                    "homepage": "https://cboden.dev/"
                }
            ],
            "description": "ReactPHP's core reactor event loop that libraries can use for evented I/O.",
            "keywords": [
                "asynchronous",
                "event-loop"
            ],
            "support": {
                "issues": "https://github.com/reactphp/event-loop/issues",
                "source": "https://github.com/reactphp/event-loop/tree/v1.5.0"
            },
            "funding": [
                {
                    "url": "https://opencollective.com/reactphp",
                    "type": "open_collective"
                }
            ],
            "time": "2023-11-13T13:48:05+00:00"
        },
        {
            "name": "react/promise",
            "version": "v3.2.0",
            "source": {
                "type": "git",
                "url": "https://github.com/reactphp/promise.git",
                "reference": "8a164643313c71354582dc850b42b33fa12a4b63"
            },
            "dist": {
                "type": "zip",
                "url": "https://api.github.com/repos/reactphp/promise/zipball/8a164643313c71354582dc850b42b33fa12a4b63",
                "reference": "8a164643313c71354582dc850b42b33fa12a4b63",
                "shasum": ""
            },
            "require": {
                "php": ">=7.1.0"
            },
            "require-dev": {
                "phpstan/phpstan": "1.10.39 || 1.4.10",
                "phpunit/phpunit": "^9.6 || ^7.5"
            },
            "type": "library",
            "autoload": {
                "files": [
                    "src/functions_include.php"
                ],
                "psr-4": {
                    "React\\Promise\\": "src/"
                }
            },
            "notification-url": "https://packagist.org/downloads/",
            "license": [
                "MIT"
            ],
            "authors": [
                {
                    "name": "Jan Sorgalla",
                    "email": "jsorgalla@gmail.com",
                    "homepage": "https://sorgalla.com/"
                },
                {
                    "name": "Christian Lück",
                    "email": "christian@clue.engineering",
                    "homepage": "https://clue.engineering/"
                },
                {
                    "name": "Cees-Jan Kiewiet",
                    "email": "reactphp@ceesjankiewiet.nl",
                    "homepage": "https://wyrihaximus.net/"
                },
                {
                    "name": "Chris Boden",
                    "email": "cboden@gmail.com",
                    "homepage": "https://cboden.dev/"
                }
            ],
            "description": "A lightweight implementation of CommonJS Promises/A for PHP",
            "keywords": [
                "promise",
                "promises"
            ],
            "support": {
                "issues": "https://github.com/reactphp/promise/issues",
                "source": "https://github.com/reactphp/promise/tree/v3.2.0"
            },
            "funding": [
                {
                    "url": "https://opencollective.com/reactphp",
                    "type": "open_collective"
                }
            ],
            "time": "2024-05-24T10:39:05+00:00"
        },
        {
            "name": "react/socket",
            "version": "v1.16.0",
            "source": {
                "type": "git",
                "url": "https://github.com/reactphp/socket.git",
                "reference": "23e4ff33ea3e160d2d1f59a0e6050e4b0fb0eac1"
            },
            "dist": {
                "type": "zip",
                "url": "https://api.github.com/repos/reactphp/socket/zipball/23e4ff33ea3e160d2d1f59a0e6050e4b0fb0eac1",
                "reference": "23e4ff33ea3e160d2d1f59a0e6050e4b0fb0eac1",
                "shasum": ""
            },
            "require": {
                "evenement/evenement": "^3.0 || ^2.0 || ^1.0",
                "php": ">=5.3.0",
                "react/dns": "^1.13",
                "react/event-loop": "^1.2",
                "react/promise": "^3.2 || ^2.6 || ^1.2.1",
                "react/stream": "^1.4"
            },
            "require-dev": {
                "phpunit/phpunit": "^9.6 || ^5.7 || ^4.8.36",
                "react/async": "^4.3 || ^3.3 || ^2",
                "react/promise-stream": "^1.4",
                "react/promise-timer": "^1.11"
            },
            "type": "library",
            "autoload": {
                "psr-4": {
                    "React\\Socket\\": "src/"
                }
            },
            "notification-url": "https://packagist.org/downloads/",
            "license": [
                "MIT"
            ],
            "authors": [
                {
                    "name": "Christian Lück",
                    "email": "christian@clue.engineering",
                    "homepage": "https://clue.engineering/"
                },
                {
                    "name": "Cees-Jan Kiewiet",
                    "email": "reactphp@ceesjankiewiet.nl",
                    "homepage": "https://wyrihaximus.net/"
                },
                {
                    "name": "Jan Sorgalla",
                    "email": "jsorgalla@gmail.com",
                    "homepage": "https://sorgalla.com/"
                },
                {
                    "name": "Chris Boden",
                    "email": "cboden@gmail.com",
                    "homepage": "https://cboden.dev/"
                }
            ],
            "description": "Async, streaming plaintext TCP/IP and secure TLS socket server and client connections for ReactPHP",
            "keywords": [
                "Connection",
                "Socket",
                "async",
                "reactphp",
                "stream"
            ],
            "support": {
                "issues": "https://github.com/reactphp/socket/issues",
                "source": "https://github.com/reactphp/socket/tree/v1.16.0"
            },
            "funding": [
                {
                    "url": "https://opencollective.com/reactphp",
                    "type": "open_collective"
                }
            ],
            "time": "2024-07-26T10:38:09+00:00"
        },
        {
            "name": "react/stream",
            "version": "v1.4.0",
            "source": {
                "type": "git",
                "url": "https://github.com/reactphp/stream.git",
                "reference": "1e5b0acb8fe55143b5b426817155190eb6f5b18d"
            },
            "dist": {
                "type": "zip",
                "url": "https://api.github.com/repos/reactphp/stream/zipball/1e5b0acb8fe55143b5b426817155190eb6f5b18d",
                "reference": "1e5b0acb8fe55143b5b426817155190eb6f5b18d",
                "shasum": ""
            },
            "require": {
                "evenement/evenement": "^3.0 || ^2.0 || ^1.0",
                "php": ">=5.3.8",
                "react/event-loop": "^1.2"
            },
            "require-dev": {
                "clue/stream-filter": "~1.2",
                "phpunit/phpunit": "^9.6 || ^5.7 || ^4.8.36"
            },
            "type": "library",
            "autoload": {
                "psr-4": {
                    "React\\Stream\\": "src/"
                }
            },
            "notification-url": "https://packagist.org/downloads/",
            "license": [
                "MIT"
            ],
            "authors": [
                {
                    "name": "Christian Lück",
                    "email": "christian@clue.engineering",
                    "homepage": "https://clue.engineering/"
                },
                {
                    "name": "Cees-Jan Kiewiet",
                    "email": "reactphp@ceesjankiewiet.nl",
                    "homepage": "https://wyrihaximus.net/"
                },
                {
                    "name": "Jan Sorgalla",
                    "email": "jsorgalla@gmail.com",
                    "homepage": "https://sorgalla.com/"
                },
                {
                    "name": "Chris Boden",
                    "email": "cboden@gmail.com",
                    "homepage": "https://cboden.dev/"
                }
            ],
            "description": "Event-driven readable and writable streams for non-blocking I/O in ReactPHP",
            "keywords": [
                "event-driven",
                "io",
                "non-blocking",
                "pipe",
                "reactphp",
                "readable",
                "stream",
                "writable"
            ],
            "support": {
                "issues": "https://github.com/reactphp/stream/issues",
                "source": "https://github.com/reactphp/stream/tree/v1.4.0"
            },
            "funding": [
                {
                    "url": "https://opencollective.com/reactphp",
                    "type": "open_collective"
                }
            ],
            "time": "2024-06-11T12:45:25+00:00"
        },
        {
            "name": "sebastian/cli-parser",
            "version": "2.0.1",
            "source": {
                "type": "git",
                "url": "https://github.com/sebastianbergmann/cli-parser.git",
                "reference": "c34583b87e7b7a8055bf6c450c2c77ce32a24084"
            },
            "dist": {
                "type": "zip",
                "url": "https://api.github.com/repos/sebastianbergmann/cli-parser/zipball/c34583b87e7b7a8055bf6c450c2c77ce32a24084",
                "reference": "c34583b87e7b7a8055bf6c450c2c77ce32a24084",
                "shasum": ""
            },
            "require": {
                "php": ">=8.1"
            },
            "require-dev": {
                "phpunit/phpunit": "^10.0"
            },
            "type": "library",
            "extra": {
                "branch-alias": {
                    "dev-main": "2.0-dev"
                }
            },
            "autoload": {
                "classmap": [
                    "src/"
                ]
            },
            "notification-url": "https://packagist.org/downloads/",
            "license": [
                "BSD-3-Clause"
            ],
            "authors": [
                {
                    "name": "Sebastian Bergmann",
                    "email": "sebastian@phpunit.de",
                    "role": "lead"
                }
            ],
            "description": "Library for parsing CLI options",
            "homepage": "https://github.com/sebastianbergmann/cli-parser",
            "support": {
                "issues": "https://github.com/sebastianbergmann/cli-parser/issues",
                "security": "https://github.com/sebastianbergmann/cli-parser/security/policy",
                "source": "https://github.com/sebastianbergmann/cli-parser/tree/2.0.1"
            },
            "funding": [
                {
                    "url": "https://github.com/sebastianbergmann",
                    "type": "github"
                }
            ],
            "time": "2024-03-02T07:12:49+00:00"
        },
        {
            "name": "sebastian/code-unit",
            "version": "2.0.0",
            "source": {
                "type": "git",
                "url": "https://github.com/sebastianbergmann/code-unit.git",
                "reference": "a81fee9eef0b7a76af11d121767abc44c104e503"
            },
            "dist": {
                "type": "zip",
                "url": "https://api.github.com/repos/sebastianbergmann/code-unit/zipball/a81fee9eef0b7a76af11d121767abc44c104e503",
                "reference": "a81fee9eef0b7a76af11d121767abc44c104e503",
                "shasum": ""
            },
            "require": {
                "php": ">=8.1"
            },
            "require-dev": {
                "phpunit/phpunit": "^10.0"
            },
            "type": "library",
            "extra": {
                "branch-alias": {
                    "dev-main": "2.0-dev"
                }
            },
            "autoload": {
                "classmap": [
                    "src/"
                ]
            },
            "notification-url": "https://packagist.org/downloads/",
            "license": [
                "BSD-3-Clause"
            ],
            "authors": [
                {
                    "name": "Sebastian Bergmann",
                    "email": "sebastian@phpunit.de",
                    "role": "lead"
                }
            ],
            "description": "Collection of value objects that represent the PHP code units",
            "homepage": "https://github.com/sebastianbergmann/code-unit",
            "support": {
                "issues": "https://github.com/sebastianbergmann/code-unit/issues",
                "source": "https://github.com/sebastianbergmann/code-unit/tree/2.0.0"
            },
            "funding": [
                {
                    "url": "https://github.com/sebastianbergmann",
                    "type": "github"
                }
            ],
            "time": "2023-02-03T06:58:43+00:00"
        },
        {
            "name": "sebastian/code-unit-reverse-lookup",
            "version": "3.0.0",
            "source": {
                "type": "git",
                "url": "https://github.com/sebastianbergmann/code-unit-reverse-lookup.git",
                "reference": "5e3a687f7d8ae33fb362c5c0743794bbb2420a1d"
            },
            "dist": {
                "type": "zip",
                "url": "https://api.github.com/repos/sebastianbergmann/code-unit-reverse-lookup/zipball/5e3a687f7d8ae33fb362c5c0743794bbb2420a1d",
                "reference": "5e3a687f7d8ae33fb362c5c0743794bbb2420a1d",
                "shasum": ""
            },
            "require": {
                "php": ">=8.1"
            },
            "require-dev": {
                "phpunit/phpunit": "^10.0"
            },
            "type": "library",
            "extra": {
                "branch-alias": {
                    "dev-main": "3.0-dev"
                }
            },
            "autoload": {
                "classmap": [
                    "src/"
                ]
            },
            "notification-url": "https://packagist.org/downloads/",
            "license": [
                "BSD-3-Clause"
            ],
            "authors": [
                {
                    "name": "Sebastian Bergmann",
                    "email": "sebastian@phpunit.de"
                }
            ],
            "description": "Looks up which function or method a line of code belongs to",
            "homepage": "https://github.com/sebastianbergmann/code-unit-reverse-lookup/",
            "support": {
                "issues": "https://github.com/sebastianbergmann/code-unit-reverse-lookup/issues",
                "source": "https://github.com/sebastianbergmann/code-unit-reverse-lookup/tree/3.0.0"
            },
            "funding": [
                {
                    "url": "https://github.com/sebastianbergmann",
                    "type": "github"
                }
            ],
            "time": "2023-02-03T06:59:15+00:00"
        },
        {
            "name": "sebastian/comparator",
            "version": "5.0.1",
            "source": {
                "type": "git",
                "url": "https://github.com/sebastianbergmann/comparator.git",
                "reference": "2db5010a484d53ebf536087a70b4a5423c102372"
            },
            "dist": {
                "type": "zip",
                "url": "https://api.github.com/repos/sebastianbergmann/comparator/zipball/2db5010a484d53ebf536087a70b4a5423c102372",
                "reference": "2db5010a484d53ebf536087a70b4a5423c102372",
                "shasum": ""
            },
            "require": {
                "ext-dom": "*",
                "ext-mbstring": "*",
                "php": ">=8.1",
                "sebastian/diff": "^5.0",
                "sebastian/exporter": "^5.0"
            },
            "require-dev": {
                "phpunit/phpunit": "^10.3"
            },
            "type": "library",
            "extra": {
                "branch-alias": {
                    "dev-main": "5.0-dev"
                }
            },
            "autoload": {
                "classmap": [
                    "src/"
                ]
            },
            "notification-url": "https://packagist.org/downloads/",
            "license": [
                "BSD-3-Clause"
            ],
            "authors": [
                {
                    "name": "Sebastian Bergmann",
                    "email": "sebastian@phpunit.de"
                },
                {
                    "name": "Jeff Welch",
                    "email": "whatthejeff@gmail.com"
                },
                {
                    "name": "Volker Dusch",
                    "email": "github@wallbash.com"
                },
                {
                    "name": "Bernhard Schussek",
                    "email": "bschussek@2bepublished.at"
                }
            ],
            "description": "Provides the functionality to compare PHP values for equality",
            "homepage": "https://github.com/sebastianbergmann/comparator",
            "keywords": [
                "comparator",
                "compare",
                "equality"
            ],
            "support": {
                "issues": "https://github.com/sebastianbergmann/comparator/issues",
                "security": "https://github.com/sebastianbergmann/comparator/security/policy",
                "source": "https://github.com/sebastianbergmann/comparator/tree/5.0.1"
            },
            "funding": [
                {
                    "url": "https://github.com/sebastianbergmann",
                    "type": "github"
                }
            ],
            "time": "2023-08-14T13:18:12+00:00"
        },
        {
            "name": "sebastian/complexity",
            "version": "3.2.0",
            "source": {
                "type": "git",
                "url": "https://github.com/sebastianbergmann/complexity.git",
                "reference": "68ff824baeae169ec9f2137158ee529584553799"
            },
            "dist": {
                "type": "zip",
                "url": "https://api.github.com/repos/sebastianbergmann/complexity/zipball/68ff824baeae169ec9f2137158ee529584553799",
                "reference": "68ff824baeae169ec9f2137158ee529584553799",
                "shasum": ""
            },
            "require": {
                "nikic/php-parser": "^4.18 || ^5.0",
                "php": ">=8.1"
            },
            "require-dev": {
                "phpunit/phpunit": "^10.0"
            },
            "type": "library",
            "extra": {
                "branch-alias": {
                    "dev-main": "3.2-dev"
                }
            },
            "autoload": {
                "classmap": [
                    "src/"
                ]
            },
            "notification-url": "https://packagist.org/downloads/",
            "license": [
                "BSD-3-Clause"
            ],
            "authors": [
                {
                    "name": "Sebastian Bergmann",
                    "email": "sebastian@phpunit.de",
                    "role": "lead"
                }
            ],
            "description": "Library for calculating the complexity of PHP code units",
            "homepage": "https://github.com/sebastianbergmann/complexity",
            "support": {
                "issues": "https://github.com/sebastianbergmann/complexity/issues",
                "security": "https://github.com/sebastianbergmann/complexity/security/policy",
                "source": "https://github.com/sebastianbergmann/complexity/tree/3.2.0"
            },
            "funding": [
                {
                    "url": "https://github.com/sebastianbergmann",
                    "type": "github"
                }
            ],
            "time": "2023-12-21T08:37:17+00:00"
        },
        {
<<<<<<< HEAD
            "name": "symfony/deprecation-contracts",
            "version": "v3.5.0",
=======
            "name": "sebastian/diff",
            "version": "5.1.1",
            "source": {
                "type": "git",
                "url": "https://github.com/sebastianbergmann/diff.git",
                "reference": "c41e007b4b62af48218231d6c2275e4c9b975b2e"
            },
            "dist": {
                "type": "zip",
                "url": "https://api.github.com/repos/sebastianbergmann/diff/zipball/c41e007b4b62af48218231d6c2275e4c9b975b2e",
                "reference": "c41e007b4b62af48218231d6c2275e4c9b975b2e",
                "shasum": ""
            },
            "require": {
                "php": ">=8.1"
            },
            "require-dev": {
                "phpunit/phpunit": "^10.0",
                "symfony/process": "^6.4"
            },
            "type": "library",
            "extra": {
                "branch-alias": {
                    "dev-main": "5.1-dev"
                }
            },
            "autoload": {
                "classmap": [
                    "src/"
                ]
            },
            "notification-url": "https://packagist.org/downloads/",
            "license": [
                "BSD-3-Clause"
            ],
            "authors": [
                {
                    "name": "Sebastian Bergmann",
                    "email": "sebastian@phpunit.de"
                },
                {
                    "name": "Kore Nordmann",
                    "email": "mail@kore-nordmann.de"
                }
            ],
            "description": "Diff implementation",
            "homepage": "https://github.com/sebastianbergmann/diff",
            "keywords": [
                "diff",
                "udiff",
                "unidiff",
                "unified diff"
            ],
            "support": {
                "issues": "https://github.com/sebastianbergmann/diff/issues",
                "security": "https://github.com/sebastianbergmann/diff/security/policy",
                "source": "https://github.com/sebastianbergmann/diff/tree/5.1.1"
            },
            "funding": [
                {
                    "url": "https://github.com/sebastianbergmann",
                    "type": "github"
                }
            ],
            "time": "2024-03-02T07:15:17+00:00"
        },
        {
            "name": "sebastian/environment",
            "version": "6.1.0",
>>>>>>> 9149211b
            "source": {
                "type": "git",
                "url": "https://github.com/sebastianbergmann/environment.git",
                "reference": "8074dbcd93529b357029f5cc5058fd3e43666984"
            },
            "dist": {
                "type": "zip",
                "url": "https://api.github.com/repos/sebastianbergmann/environment/zipball/8074dbcd93529b357029f5cc5058fd3e43666984",
                "reference": "8074dbcd93529b357029f5cc5058fd3e43666984",
                "shasum": ""
            },
            "require": {
                "php": ">=8.1"
            },
            "require-dev": {
                "phpunit/phpunit": "^10.0"
            },
            "suggest": {
                "ext-posix": "*"
            },
            "type": "library",
            "extra": {
                "branch-alias": {
                    "dev-main": "6.1-dev"
                }
            },
            "autoload": {
                "classmap": [
                    "src/"
                ]
            },
            "notification-url": "https://packagist.org/downloads/",
            "license": [
                "BSD-3-Clause"
            ],
            "authors": [
                {
                    "name": "Sebastian Bergmann",
                    "email": "sebastian@phpunit.de"
                }
            ],
            "description": "Provides functionality to handle HHVM/PHP environments",
            "homepage": "https://github.com/sebastianbergmann/environment",
            "keywords": [
                "Xdebug",
                "environment",
                "hhvm"
            ],
            "support": {
                "issues": "https://github.com/sebastianbergmann/environment/issues",
                "security": "https://github.com/sebastianbergmann/environment/security/policy",
                "source": "https://github.com/sebastianbergmann/environment/tree/6.1.0"
            },
            "funding": [
                {
                    "url": "https://github.com/sebastianbergmann",
                    "type": "github"
                }
            ],
            "time": "2024-03-23T08:47:14+00:00"
        },
        {
            "name": "sebastian/exporter",
            "version": "5.1.2",
            "source": {
                "type": "git",
                "url": "https://github.com/sebastianbergmann/exporter.git",
                "reference": "955288482d97c19a372d3f31006ab3f37da47adf"
            },
            "dist": {
                "type": "zip",
                "url": "https://api.github.com/repos/sebastianbergmann/exporter/zipball/955288482d97c19a372d3f31006ab3f37da47adf",
                "reference": "955288482d97c19a372d3f31006ab3f37da47adf",
                "shasum": ""
            },
            "require": {
                "ext-mbstring": "*",
                "php": ">=8.1",
                "sebastian/recursion-context": "^5.0"
            },
            "require-dev": {
                "phpunit/phpunit": "^10.0"
            },
            "type": "library",
            "extra": {
                "branch-alias": {
                    "dev-main": "5.1-dev"
                }
            },
            "autoload": {
                "classmap": [
                    "src/"
                ]
            },
            "notification-url": "https://packagist.org/downloads/",
            "license": [
                "BSD-3-Clause"
            ],
            "authors": [
                {
                    "name": "Sebastian Bergmann",
                    "email": "sebastian@phpunit.de"
                },
                {
                    "name": "Jeff Welch",
                    "email": "whatthejeff@gmail.com"
                },
                {
                    "name": "Volker Dusch",
                    "email": "github@wallbash.com"
                },
                {
                    "name": "Adam Harvey",
                    "email": "aharvey@php.net"
                },
                {
                    "name": "Bernhard Schussek",
                    "email": "bschussek@gmail.com"
                }
            ],
            "description": "Provides the functionality to export PHP variables for visualization",
            "homepage": "https://www.github.com/sebastianbergmann/exporter",
            "keywords": [
                "export",
                "exporter"
            ],
            "support": {
                "issues": "https://github.com/sebastianbergmann/exporter/issues",
                "security": "https://github.com/sebastianbergmann/exporter/security/policy",
                "source": "https://github.com/sebastianbergmann/exporter/tree/5.1.2"
            },
            "funding": [
                {
                    "url": "https://github.com/sebastianbergmann",
                    "type": "github"
                }
            ],
            "time": "2024-03-02T07:17:12+00:00"
        },
        {
            "name": "sebastian/global-state",
            "version": "6.0.2",
            "source": {
                "type": "git",
                "url": "https://github.com/sebastianbergmann/global-state.git",
                "reference": "987bafff24ecc4c9ac418cab1145b96dd6e9cbd9"
            },
            "dist": {
                "type": "zip",
                "url": "https://api.github.com/repos/sebastianbergmann/global-state/zipball/987bafff24ecc4c9ac418cab1145b96dd6e9cbd9",
                "reference": "987bafff24ecc4c9ac418cab1145b96dd6e9cbd9",
                "shasum": ""
            },
            "require": {
                "php": ">=8.1",
                "sebastian/object-reflector": "^3.0",
                "sebastian/recursion-context": "^5.0"
            },
            "require-dev": {
                "ext-dom": "*",
                "phpunit/phpunit": "^10.0"
            },
            "type": "library",
            "extra": {
                "branch-alias": {
                    "dev-main": "6.0-dev"
                }
            },
            "autoload": {
                "classmap": [
                    "src/"
                ]
            },
            "notification-url": "https://packagist.org/downloads/",
            "license": [
                "BSD-3-Clause"
            ],
            "authors": [
                {
                    "name": "Sebastian Bergmann",
                    "email": "sebastian@phpunit.de"
                }
            ],
            "description": "Snapshotting of global state",
            "homepage": "https://www.github.com/sebastianbergmann/global-state",
            "keywords": [
                "global state"
            ],
            "support": {
                "issues": "https://github.com/sebastianbergmann/global-state/issues",
                "security": "https://github.com/sebastianbergmann/global-state/security/policy",
                "source": "https://github.com/sebastianbergmann/global-state/tree/6.0.2"
            },
            "funding": [
                {
                    "url": "https://github.com/sebastianbergmann",
                    "type": "github"
                }
            ],
            "time": "2024-03-02T07:19:19+00:00"
        },
        {
            "name": "sebastian/lines-of-code",
            "version": "2.0.2",
            "source": {
                "type": "git",
                "url": "https://github.com/sebastianbergmann/lines-of-code.git",
                "reference": "856e7f6a75a84e339195d48c556f23be2ebf75d0"
            },
            "dist": {
                "type": "zip",
                "url": "https://api.github.com/repos/sebastianbergmann/lines-of-code/zipball/856e7f6a75a84e339195d48c556f23be2ebf75d0",
                "reference": "856e7f6a75a84e339195d48c556f23be2ebf75d0",
                "shasum": ""
            },
            "require": {
                "nikic/php-parser": "^4.18 || ^5.0",
                "php": ">=8.1"
            },
            "require-dev": {
                "phpunit/phpunit": "^10.0"
            },
            "type": "library",
            "extra": {
                "branch-alias": {
                    "dev-main": "2.0-dev"
                }
            },
            "autoload": {
                "classmap": [
                    "src/"
                ]
            },
            "notification-url": "https://packagist.org/downloads/",
            "license": [
                "BSD-3-Clause"
            ],
            "authors": [
                {
                    "name": "Sebastian Bergmann",
                    "email": "sebastian@phpunit.de",
                    "role": "lead"
                }
            ],
            "description": "Library for counting the lines of code in PHP source code",
            "homepage": "https://github.com/sebastianbergmann/lines-of-code",
            "support": {
                "issues": "https://github.com/sebastianbergmann/lines-of-code/issues",
                "security": "https://github.com/sebastianbergmann/lines-of-code/security/policy",
                "source": "https://github.com/sebastianbergmann/lines-of-code/tree/2.0.2"
            },
            "funding": [
                {
                    "url": "https://github.com/sebastianbergmann",
                    "type": "github"
                }
            ],
            "time": "2023-12-21T08:38:20+00:00"
        },
        {
            "name": "sebastian/object-enumerator",
            "version": "5.0.0",
            "source": {
                "type": "git",
                "url": "https://github.com/sebastianbergmann/object-enumerator.git",
                "reference": "202d0e344a580d7f7d04b3fafce6933e59dae906"
            },
            "dist": {
                "type": "zip",
                "url": "https://api.github.com/repos/sebastianbergmann/object-enumerator/zipball/202d0e344a580d7f7d04b3fafce6933e59dae906",
                "reference": "202d0e344a580d7f7d04b3fafce6933e59dae906",
                "shasum": ""
            },
            "require": {
                "php": ">=8.1",
                "sebastian/object-reflector": "^3.0",
                "sebastian/recursion-context": "^5.0"
            },
            "require-dev": {
                "phpunit/phpunit": "^10.0"
            },
            "type": "library",
            "extra": {
                "branch-alias": {
                    "dev-main": "5.0-dev"
                }
            },
            "autoload": {
                "classmap": [
                    "src/"
                ]
            },
            "notification-url": "https://packagist.org/downloads/",
            "license": [
                "BSD-3-Clause"
            ],
            "authors": [
                {
                    "name": "Sebastian Bergmann",
                    "email": "sebastian@phpunit.de"
                }
            ],
            "description": "Traverses array structures and object graphs to enumerate all referenced objects",
            "homepage": "https://github.com/sebastianbergmann/object-enumerator/",
            "support": {
                "issues": "https://github.com/sebastianbergmann/object-enumerator/issues",
                "source": "https://github.com/sebastianbergmann/object-enumerator/tree/5.0.0"
            },
            "funding": [
                {
                    "url": "https://github.com/sebastianbergmann",
                    "type": "github"
                }
            ],
            "time": "2023-02-03T07:08:32+00:00"
        },
        {
            "name": "sebastian/object-reflector",
            "version": "3.0.0",
            "source": {
                "type": "git",
                "url": "https://github.com/sebastianbergmann/object-reflector.git",
                "reference": "24ed13d98130f0e7122df55d06c5c4942a577957"
            },
            "dist": {
                "type": "zip",
                "url": "https://api.github.com/repos/sebastianbergmann/object-reflector/zipball/24ed13d98130f0e7122df55d06c5c4942a577957",
                "reference": "24ed13d98130f0e7122df55d06c5c4942a577957",
                "shasum": ""
            },
            "require": {
                "php": ">=8.1"
            },
            "require-dev": {
                "phpunit/phpunit": "^10.0"
            },
            "type": "library",
            "extra": {
                "branch-alias": {
                    "dev-main": "3.0-dev"
                }
            },
            "autoload": {
                "classmap": [
                    "src/"
                ]
            },
            "notification-url": "https://packagist.org/downloads/",
            "license": [
                "BSD-3-Clause"
            ],
            "authors": [
                {
                    "name": "Sebastian Bergmann",
                    "email": "sebastian@phpunit.de"
                }
            ],
            "description": "Allows reflection of object attributes, including inherited and non-public ones",
            "homepage": "https://github.com/sebastianbergmann/object-reflector/",
            "support": {
                "issues": "https://github.com/sebastianbergmann/object-reflector/issues",
                "source": "https://github.com/sebastianbergmann/object-reflector/tree/3.0.0"
            },
            "funding": [
                {
                    "url": "https://github.com/sebastianbergmann",
                    "type": "github"
                }
            ],
            "time": "2023-02-03T07:06:18+00:00"
        },
        {
            "name": "sebastian/recursion-context",
            "version": "5.0.0",
            "source": {
                "type": "git",
                "url": "https://github.com/sebastianbergmann/recursion-context.git",
                "reference": "05909fb5bc7df4c52992396d0116aed689f93712"
            },
            "dist": {
                "type": "zip",
                "url": "https://api.github.com/repos/sebastianbergmann/recursion-context/zipball/05909fb5bc7df4c52992396d0116aed689f93712",
                "reference": "05909fb5bc7df4c52992396d0116aed689f93712",
                "shasum": ""
            },
            "require": {
                "php": ">=8.1"
            },
            "require-dev": {
                "phpunit/phpunit": "^10.0"
            },
            "type": "library",
            "extra": {
                "branch-alias": {
                    "dev-main": "5.0-dev"
                }
            },
            "autoload": {
                "classmap": [
                    "src/"
                ]
            },
            "notification-url": "https://packagist.org/downloads/",
            "license": [
                "BSD-3-Clause"
            ],
            "authors": [
                {
                    "name": "Sebastian Bergmann",
                    "email": "sebastian@phpunit.de"
                },
                {
                    "name": "Jeff Welch",
                    "email": "whatthejeff@gmail.com"
                },
                {
                    "name": "Adam Harvey",
                    "email": "aharvey@php.net"
                }
            ],
            "description": "Provides functionality to recursively process PHP variables",
            "homepage": "https://github.com/sebastianbergmann/recursion-context",
            "support": {
                "issues": "https://github.com/sebastianbergmann/recursion-context/issues",
                "source": "https://github.com/sebastianbergmann/recursion-context/tree/5.0.0"
            },
            "funding": [
                {
                    "url": "https://github.com/sebastianbergmann",
                    "type": "github"
                }
            ],
            "time": "2023-02-03T07:05:40+00:00"
        },
        {
            "name": "sebastian/type",
            "version": "4.0.0",
            "source": {
                "type": "git",
                "url": "https://github.com/sebastianbergmann/type.git",
                "reference": "462699a16464c3944eefc02ebdd77882bd3925bf"
            },
            "dist": {
                "type": "zip",
                "url": "https://api.github.com/repos/sebastianbergmann/type/zipball/462699a16464c3944eefc02ebdd77882bd3925bf",
                "reference": "462699a16464c3944eefc02ebdd77882bd3925bf",
                "shasum": ""
            },
            "require": {
                "php": ">=8.1"
            },
            "require-dev": {
                "phpunit/phpunit": "^10.0"
            },
            "type": "library",
            "extra": {
                "branch-alias": {
                    "dev-main": "4.0-dev"
                }
            },
            "autoload": {
                "classmap": [
                    "src/"
                ]
            },
            "notification-url": "https://packagist.org/downloads/",
            "license": [
                "BSD-3-Clause"
            ],
            "authors": [
                {
                    "name": "Sebastian Bergmann",
                    "email": "sebastian@phpunit.de",
                    "role": "lead"
                }
            ],
            "description": "Collection of value objects that represent the types of the PHP type system",
            "homepage": "https://github.com/sebastianbergmann/type",
            "support": {
                "issues": "https://github.com/sebastianbergmann/type/issues",
                "source": "https://github.com/sebastianbergmann/type/tree/4.0.0"
            },
            "funding": [
                {
                    "url": "https://github.com/sebastianbergmann",
                    "type": "github"
                }
            ],
            "time": "2023-02-03T07:10:45+00:00"
        },
        {
            "name": "sebastian/version",
            "version": "4.0.1",
            "source": {
                "type": "git",
                "url": "https://github.com/sebastianbergmann/version.git",
                "reference": "c51fa83a5d8f43f1402e3f32a005e6262244ef17"
            },
            "dist": {
                "type": "zip",
                "url": "https://api.github.com/repos/sebastianbergmann/version/zipball/c51fa83a5d8f43f1402e3f32a005e6262244ef17",
                "reference": "c51fa83a5d8f43f1402e3f32a005e6262244ef17",
                "shasum": ""
            },
            "require": {
                "php": ">=8.1"
            },
            "type": "library",
            "extra": {
                "branch-alias": {
                    "dev-main": "4.0-dev"
                }
            },
            "autoload": {
                "classmap": [
                    "src/"
                ]
            },
            "notification-url": "https://packagist.org/downloads/",
            "license": [
                "BSD-3-Clause"
            ],
            "authors": [
                {
                    "name": "Sebastian Bergmann",
                    "email": "sebastian@phpunit.de",
                    "role": "lead"
                }
            ],
            "description": "Library that helps with managing the version number of Git-hosted PHP projects",
            "homepage": "https://github.com/sebastianbergmann/version",
            "support": {
                "issues": "https://github.com/sebastianbergmann/version/issues",
                "source": "https://github.com/sebastianbergmann/version/tree/4.0.1"
            },
            "funding": [
                {
                    "url": "https://github.com/sebastianbergmann",
                    "type": "github"
                }
            ],
            "time": "2023-02-07T11:34:05+00:00"
        },
        {
            "name": "spatie/array-to-xml",
            "version": "3.3.0",
            "source": {
                "type": "git",
                "url": "https://github.com/spatie/array-to-xml.git",
                "reference": "f56b220fe2db1ade4c88098d83413ebdfc3bf876"
            },
            "dist": {
                "type": "zip",
                "url": "https://api.github.com/repos/spatie/array-to-xml/zipball/f56b220fe2db1ade4c88098d83413ebdfc3bf876",
                "reference": "f56b220fe2db1ade4c88098d83413ebdfc3bf876",
                "shasum": ""
            },
            "require": {
                "ext-dom": "*",
                "php": "^8.0"
            },
            "require-dev": {
                "mockery/mockery": "^1.2",
                "pestphp/pest": "^1.21",
                "spatie/pest-plugin-snapshots": "^1.1"
            },
            "type": "library",
            "extra": {
                "branch-alias": {
                    "dev-main": "3.x-dev"
                }
            },
            "autoload": {
                "psr-4": {
                    "Spatie\\ArrayToXml\\": "src"
                }
            },
            "notification-url": "https://packagist.org/downloads/",
            "license": [
                "MIT"
            ],
            "authors": [
                {
                    "name": "Freek Van der Herten",
                    "email": "freek@spatie.be",
                    "homepage": "https://freek.dev",
                    "role": "Developer"
                }
            ],
            "description": "Convert an array to xml",
            "homepage": "https://github.com/spatie/array-to-xml",
            "keywords": [
                "array",
                "convert",
                "xml"
            ],
            "support": {
                "source": "https://github.com/spatie/array-to-xml/tree/3.3.0"
            },
            "funding": [
                {
                    "url": "https://spatie.be/open-source/support-us",
                    "type": "custom"
                },
                {
                    "url": "https://github.com/spatie",
                    "type": "github"
                }
            ],
            "time": "2024-05-01T10:20:27+00:00"
        },
        {
            "name": "squizlabs/php_codesniffer",
            "version": "3.10.2",
            "source": {
                "type": "git",
                "url": "https://github.com/PHPCSStandards/PHP_CodeSniffer.git",
                "reference": "86e5f5dd9a840c46810ebe5ff1885581c42a3017"
            },
            "dist": {
                "type": "zip",
                "url": "https://api.github.com/repos/PHPCSStandards/PHP_CodeSniffer/zipball/86e5f5dd9a840c46810ebe5ff1885581c42a3017",
                "reference": "86e5f5dd9a840c46810ebe5ff1885581c42a3017",
                "shasum": ""
            },
            "require": {
                "ext-simplexml": "*",
                "ext-tokenizer": "*",
                "ext-xmlwriter": "*",
                "php": ">=5.4.0"
            },
            "require-dev": {
                "phpunit/phpunit": "^4.0 || ^5.0 || ^6.0 || ^7.0 || ^8.0 || ^9.3.4"
            },
            "bin": [
                "bin/phpcbf",
                "bin/phpcs"
            ],
            "type": "library",
            "extra": {
                "branch-alias": {
                    "dev-master": "3.x-dev"
                }
            },
            "notification-url": "https://packagist.org/downloads/",
            "license": [
                "BSD-3-Clause"
            ],
            "authors": [
                {
                    "name": "Greg Sherwood",
                    "role": "Former lead"
                },
                {
                    "name": "Juliette Reinders Folmer",
                    "role": "Current lead"
                },
                {
                    "name": "Contributors",
                    "homepage": "https://github.com/PHPCSStandards/PHP_CodeSniffer/graphs/contributors"
                }
            ],
            "description": "PHP_CodeSniffer tokenizes PHP, JavaScript and CSS files and detects violations of a defined set of coding standards.",
            "homepage": "https://github.com/PHPCSStandards/PHP_CodeSniffer",
            "keywords": [
                "phpcs",
                "standards",
                "static analysis"
            ],
            "support": {
                "issues": "https://github.com/PHPCSStandards/PHP_CodeSniffer/issues",
                "security": "https://github.com/PHPCSStandards/PHP_CodeSniffer/security/policy",
                "source": "https://github.com/PHPCSStandards/PHP_CodeSniffer",
                "wiki": "https://github.com/PHPCSStandards/PHP_CodeSniffer/wiki"
            },
            "funding": [
                {
                    "url": "https://github.com/PHPCSStandards",
                    "type": "github"
                },
                {
                    "url": "https://github.com/jrfnl",
                    "type": "github"
                },
                {
                    "url": "https://opencollective.com/php_codesniffer",
                    "type": "open_collective"
                }
            ],
            "time": "2024-07-21T23:26:44+00:00"
        },
        {
            "name": "symfony/css-selector",
            "version": "v6.4.8",
            "source": {
                "type": "git",
                "url": "https://github.com/symfony/css-selector.git",
                "reference": "4b61b02fe15db48e3687ce1c45ea385d1780fe08"
            },
            "dist": {
                "type": "zip",
                "url": "https://api.github.com/repos/symfony/css-selector/zipball/4b61b02fe15db48e3687ce1c45ea385d1780fe08",
                "reference": "4b61b02fe15db48e3687ce1c45ea385d1780fe08",
                "shasum": ""
            },
            "require": {
                "php": ">=8.1"
            },
            "type": "library",
            "autoload": {
                "psr-4": {
                    "Symfony\\Component\\CssSelector\\": ""
                },
                "exclude-from-classmap": [
                    "/Tests/"
                ]
            },
            "notification-url": "https://packagist.org/downloads/",
            "license": [
                "MIT"
            ],
            "authors": [
                {
                    "name": "Fabien Potencier",
                    "email": "fabien@symfony.com"
                },
                {
                    "name": "Jean-François Simon",
                    "email": "jeanfrancois.simon@sensiolabs.com"
                },
                {
                    "name": "Symfony Community",
                    "homepage": "https://symfony.com/contributors"
                }
            ],
            "description": "Converts CSS selectors to XPath expressions",
            "homepage": "https://symfony.com",
            "support": {
                "source": "https://github.com/symfony/css-selector/tree/v6.4.8"
            },
            "funding": [
                {
                    "url": "https://symfony.com/sponsor",
                    "type": "custom"
                },
                {
                    "url": "https://github.com/fabpot",
                    "type": "github"
                },
                {
                    "url": "https://tidelift.com/funding/github/packagist/symfony/symfony",
                    "type": "tidelift"
                }
            ],
            "time": "2024-05-31T14:49:08+00:00"
        },
        {
            "name": "symfony/event-dispatcher",
            "version": "v6.4.8",
            "source": {
                "type": "git",
                "url": "https://github.com/symfony/event-dispatcher.git",
                "reference": "8d7507f02b06e06815e56bb39aa0128e3806208b"
            },
            "dist": {
                "type": "zip",
                "url": "https://api.github.com/repos/symfony/event-dispatcher/zipball/8d7507f02b06e06815e56bb39aa0128e3806208b",
                "reference": "8d7507f02b06e06815e56bb39aa0128e3806208b",
                "shasum": ""
            },
            "require": {
                "php": ">=8.1",
                "symfony/event-dispatcher-contracts": "^2.5|^3"
            },
            "conflict": {
                "symfony/dependency-injection": "<5.4",
                "symfony/service-contracts": "<2.5"
            },
            "provide": {
                "psr/event-dispatcher-implementation": "1.0",
                "symfony/event-dispatcher-implementation": "2.0|3.0"
            },
            "require-dev": {
                "psr/log": "^1|^2|^3",
                "symfony/config": "^5.4|^6.0|^7.0",
                "symfony/dependency-injection": "^5.4|^6.0|^7.0",
                "symfony/error-handler": "^5.4|^6.0|^7.0",
                "symfony/expression-language": "^5.4|^6.0|^7.0",
                "symfony/http-foundation": "^5.4|^6.0|^7.0",
                "symfony/service-contracts": "^2.5|^3",
                "symfony/stopwatch": "^5.4|^6.0|^7.0"
            },
            "type": "library",
            "autoload": {
                "psr-4": {
                    "Symfony\\Component\\EventDispatcher\\": ""
                },
                "exclude-from-classmap": [
                    "/Tests/"
                ]
            },
            "notification-url": "https://packagist.org/downloads/",
            "license": [
                "MIT"
            ],
            "authors": [
                {
                    "name": "Fabien Potencier",
                    "email": "fabien@symfony.com"
                },
                {
                    "name": "Symfony Community",
                    "homepage": "https://symfony.com/contributors"
                }
            ],
            "description": "Provides tools that allow your application components to communicate with each other by dispatching events and listening to them",
            "homepage": "https://symfony.com",
            "support": {
                "source": "https://github.com/symfony/event-dispatcher/tree/v6.4.8"
            },
            "funding": [
                {
                    "url": "https://symfony.com/sponsor",
                    "type": "custom"
                },
                {
                    "url": "https://github.com/fabpot",
                    "type": "github"
                },
                {
                    "url": "https://tidelift.com/funding/github/packagist/symfony/symfony",
                    "type": "tidelift"
                }
            ],
            "time": "2024-05-31T14:49:08+00:00"
        },
        {
            "name": "symfony/event-dispatcher-contracts",
            "version": "v3.5.0",
            "source": {
                "type": "git",
                "url": "https://github.com/symfony/event-dispatcher-contracts.git",
                "reference": "8f93aec25d41b72493c6ddff14e916177c9efc50"
            },
            "dist": {
                "type": "zip",
                "url": "https://api.github.com/repos/symfony/event-dispatcher-contracts/zipball/8f93aec25d41b72493c6ddff14e916177c9efc50",
                "reference": "8f93aec25d41b72493c6ddff14e916177c9efc50",
                "shasum": ""
            },
            "require": {
                "php": ">=8.1",
                "psr/event-dispatcher": "^1"
            },
            "type": "library",
            "extra": {
                "branch-alias": {
                    "dev-main": "3.5-dev"
                },
                "thanks": {
                    "name": "symfony/contracts",
                    "url": "https://github.com/symfony/contracts"
                }
            },
            "autoload": {
                "psr-4": {
                    "Symfony\\Contracts\\EventDispatcher\\": ""
                }
            },
            "notification-url": "https://packagist.org/downloads/",
            "license": [
                "MIT"
            ],
            "authors": [
                {
                    "name": "Nicolas Grekas",
                    "email": "p@tchwork.com"
                },
                {
                    "name": "Symfony Community",
                    "homepage": "https://symfony.com/contributors"
                }
            ],
            "description": "Generic abstractions related to dispatching event",
            "homepage": "https://symfony.com",
            "keywords": [
                "abstractions",
                "contracts",
                "decoupling",
                "interfaces",
                "interoperability",
                "standards"
            ],
            "support": {
                "source": "https://github.com/symfony/event-dispatcher-contracts/tree/v3.5.0"
            },
            "funding": [
                {
                    "url": "https://symfony.com/sponsor",
                    "type": "custom"
                },
                {
                    "url": "https://github.com/fabpot",
                    "type": "github"
                },
                {
                    "url": "https://tidelift.com/funding/github/packagist/symfony/symfony",
                    "type": "tidelift"
                }
            ],
            "time": "2024-04-18T09:32:20+00:00"
        },
        {
            "name": "symfony/stopwatch",
            "version": "v6.4.8",
            "source": {
                "type": "git",
                "url": "https://github.com/symfony/stopwatch.git",
                "reference": "63e069eb616049632cde9674c46957819454b8aa"
            },
            "dist": {
                "type": "zip",
                "url": "https://api.github.com/repos/symfony/stopwatch/zipball/63e069eb616049632cde9674c46957819454b8aa",
                "reference": "63e069eb616049632cde9674c46957819454b8aa",
                "shasum": ""
            },
            "require": {
                "php": ">=8.1",
                "symfony/service-contracts": "^2.5|^3"
            },
            "type": "library",
            "autoload": {
                "psr-4": {
                    "Symfony\\Component\\Stopwatch\\": ""
                },
                "exclude-from-classmap": [
                    "/Tests/"
                ]
            },
            "notification-url": "https://packagist.org/downloads/",
            "license": [
                "MIT"
            ],
            "authors": [
                {
                    "name": "Fabien Potencier",
                    "email": "fabien@symfony.com"
                },
                {
                    "name": "Symfony Community",
                    "homepage": "https://symfony.com/contributors"
                }
            ],
            "description": "Provides a way to profile code",
            "homepage": "https://symfony.com",
            "support": {
                "source": "https://github.com/symfony/stopwatch/tree/v6.4.8"
            },
            "funding": [
                {
                    "url": "https://symfony.com/sponsor",
                    "type": "custom"
                },
                {
                    "url": "https://github.com/fabpot",
                    "type": "github"
                },
                {
                    "url": "https://tidelift.com/funding/github/packagist/symfony/symfony",
                    "type": "tidelift"
                }
            ],
            "time": "2024-05-31T14:49:08+00:00"
        },
        {
<<<<<<< HEAD
            "name": "symfony/string",
            "version": "v6.4.10",
            "source": {
                "type": "git",
                "url": "https://github.com/symfony/string.git",
                "reference": "ccf9b30251719567bfd46494138327522b9a9446"
            },
            "dist": {
                "type": "zip",
                "url": "https://api.github.com/repos/symfony/string/zipball/ccf9b30251719567bfd46494138327522b9a9446",
                "reference": "ccf9b30251719567bfd46494138327522b9a9446",
=======
            "name": "symfony/var-dumper",
            "version": "v6.4.10",
            "source": {
                "type": "git",
                "url": "https://github.com/symfony/var-dumper.git",
                "reference": "a71cc3374f5fb9759da1961d28c452373b343dd4"
            },
            "dist": {
                "type": "zip",
                "url": "https://api.github.com/repos/symfony/var-dumper/zipball/a71cc3374f5fb9759da1961d28c452373b343dd4",
                "reference": "a71cc3374f5fb9759da1961d28c452373b343dd4",
>>>>>>> 9149211b
                "shasum": ""
            },
            "require": {
                "php": ">=8.1",
<<<<<<< HEAD
                "symfony/polyfill-ctype": "~1.8",
                "symfony/polyfill-intl-grapheme": "~1.0",
                "symfony/polyfill-intl-normalizer": "~1.0",
                "symfony/polyfill-mbstring": "~1.0"
            },
            "conflict": {
                "symfony/translation-contracts": "<2.5"
            },
            "require-dev": {
                "symfony/error-handler": "^5.4|^6.0|^7.0",
                "symfony/http-client": "^5.4|^6.0|^7.0",
                "symfony/intl": "^6.2|^7.0",
                "symfony/translation-contracts": "^2.5|^3.0",
                "symfony/var-exporter": "^5.4|^6.0|^7.0"
            },
            "type": "library",
            "autoload": {
                "files": [
                    "Resources/functions.php"
                ],
                "psr-4": {
                    "Symfony\\Component\\String\\": ""
=======
                "symfony/deprecation-contracts": "^2.5|^3",
                "symfony/polyfill-mbstring": "~1.0"
            },
            "conflict": {
                "symfony/console": "<5.4"
            },
            "require-dev": {
                "ext-iconv": "*",
                "symfony/console": "^5.4|^6.0|^7.0",
                "symfony/error-handler": "^6.3|^7.0",
                "symfony/http-kernel": "^5.4|^6.0|^7.0",
                "symfony/process": "^5.4|^6.0|^7.0",
                "symfony/uid": "^5.4|^6.0|^7.0",
                "twig/twig": "^2.13|^3.0.4"
            },
            "bin": [
                "Resources/bin/var-dump-server"
            ],
            "type": "library",
            "autoload": {
                "files": [
                    "Resources/functions/dump.php"
                ],
                "psr-4": {
                    "Symfony\\Component\\VarDumper\\": ""
>>>>>>> 9149211b
                },
                "exclude-from-classmap": [
                    "/Tests/"
                ]
            },
            "notification-url": "https://packagist.org/downloads/",
            "license": [
                "MIT"
            ],
            "authors": [
                {
                    "name": "Nicolas Grekas",
                    "email": "p@tchwork.com"
                },
                {
                    "name": "Symfony Community",
                    "homepage": "https://symfony.com/contributors"
                }
            ],
<<<<<<< HEAD
            "description": "Provides an object-oriented API to strings and deals with bytes, UTF-8 code points and grapheme clusters in a unified way",
            "homepage": "https://symfony.com",
            "keywords": [
                "grapheme",
                "i18n",
                "string",
                "unicode",
                "utf-8",
                "utf8"
            ],
            "support": {
                "source": "https://github.com/symfony/string/tree/v6.4.10"
=======
            "description": "Provides mechanisms for walking through any arbitrary PHP variable",
            "homepage": "https://symfony.com",
            "keywords": [
                "debug",
                "dump"
            ],
            "support": {
                "source": "https://github.com/symfony/var-dumper/tree/v6.4.10"
            },
            "funding": [
                {
                    "url": "https://symfony.com/sponsor",
                    "type": "custom"
                },
                {
                    "url": "https://github.com/fabpot",
                    "type": "github"
                },
                {
                    "url": "https://tidelift.com/funding/github/packagist/symfony/symfony",
                    "type": "tidelift"
                }
            ],
            "time": "2024-07-26T12:30:32+00:00"
        },
        {
            "name": "symfony/yaml",
            "version": "v6.4.8",
            "source": {
                "type": "git",
                "url": "https://github.com/symfony/yaml.git",
                "reference": "52903de178d542850f6f341ba92995d3d63e60c9"
            },
            "dist": {
                "type": "zip",
                "url": "https://api.github.com/repos/symfony/yaml/zipball/52903de178d542850f6f341ba92995d3d63e60c9",
                "reference": "52903de178d542850f6f341ba92995d3d63e60c9",
                "shasum": ""
            },
            "require": {
                "php": ">=8.1",
                "symfony/deprecation-contracts": "^2.5|^3",
                "symfony/polyfill-ctype": "^1.8"
            },
            "conflict": {
                "symfony/console": "<5.4"
            },
            "require-dev": {
                "symfony/console": "^5.4|^6.0|^7.0"
            },
            "bin": [
                "Resources/bin/yaml-lint"
            ],
            "type": "library",
            "autoload": {
                "psr-4": {
                    "Symfony\\Component\\Yaml\\": ""
                },
                "exclude-from-classmap": [
                    "/Tests/"
                ]
            },
            "notification-url": "https://packagist.org/downloads/",
            "license": [
                "MIT"
            ],
            "authors": [
                {
                    "name": "Fabien Potencier",
                    "email": "fabien@symfony.com"
                },
                {
                    "name": "Symfony Community",
                    "homepage": "https://symfony.com/contributors"
                }
            ],
            "description": "Loads and dumps YAML files",
            "homepage": "https://symfony.com",
            "support": {
                "source": "https://github.com/symfony/yaml/tree/v6.4.8"
>>>>>>> 9149211b
            },
            "funding": [
                {
                    "url": "https://symfony.com/sponsor",
                    "type": "custom"
                },
                {
                    "url": "https://github.com/fabpot",
                    "type": "github"
                },
                {
                    "url": "https://tidelift.com/funding/github/packagist/symfony/symfony",
                    "type": "tidelift"
                }
            ],
<<<<<<< HEAD
            "time": "2024-07-22T10:21:14+00:00"
=======
            "time": "2024-05-31T14:49:08+00:00"
>>>>>>> 9149211b
        },
        {
            "name": "theseer/tokenizer",
            "version": "1.2.3",
            "source": {
                "type": "git",
                "url": "https://github.com/theseer/tokenizer.git",
                "reference": "737eda637ed5e28c3413cb1ebe8bb52cbf1ca7a2"
            },
            "dist": {
                "type": "zip",
                "url": "https://api.github.com/repos/theseer/tokenizer/zipball/737eda637ed5e28c3413cb1ebe8bb52cbf1ca7a2",
                "reference": "737eda637ed5e28c3413cb1ebe8bb52cbf1ca7a2",
                "shasum": ""
            },
            "require": {
                "ext-dom": "*",
                "ext-tokenizer": "*",
                "ext-xmlwriter": "*",
                "php": "^7.2 || ^8.0"
            },
            "type": "library",
            "autoload": {
                "classmap": [
                    "src/"
                ]
            },
            "notification-url": "https://packagist.org/downloads/",
            "license": [
                "BSD-3-Clause"
            ],
            "authors": [
                {
                    "name": "Arne Blankerts",
                    "email": "arne@blankerts.de",
                    "role": "Developer"
                }
            ],
            "description": "A small library for converting tokenized PHP source code into XML and potentially other formats",
            "support": {
                "issues": "https://github.com/theseer/tokenizer/issues",
                "source": "https://github.com/theseer/tokenizer/tree/1.2.3"
            },
            "funding": [
                {
                    "url": "https://github.com/theseer",
                    "type": "github"
                }
            ],
            "time": "2024-03-03T12:36:25+00:00"
        },
        {
            "name": "vimeo/psalm",
            "version": "5.25.0",
            "source": {
                "type": "git",
                "url": "https://github.com/vimeo/psalm.git",
                "reference": "01a8eb06b9e9cc6cfb6a320bf9fb14331919d505"
            },
            "dist": {
                "type": "zip",
                "url": "https://api.github.com/repos/vimeo/psalm/zipball/01a8eb06b9e9cc6cfb6a320bf9fb14331919d505",
                "reference": "01a8eb06b9e9cc6cfb6a320bf9fb14331919d505",
                "shasum": ""
            },
            "require": {
                "amphp/amp": "^2.4.2",
                "amphp/byte-stream": "^1.5",
                "composer-runtime-api": "^2",
                "composer/semver": "^1.4 || ^2.0 || ^3.0",
                "composer/xdebug-handler": "^2.0 || ^3.0",
                "dnoegel/php-xdg-base-dir": "^0.1.1",
                "ext-ctype": "*",
                "ext-dom": "*",
                "ext-json": "*",
                "ext-libxml": "*",
                "ext-mbstring": "*",
                "ext-simplexml": "*",
                "ext-tokenizer": "*",
                "felixfbecker/advanced-json-rpc": "^3.1",
                "felixfbecker/language-server-protocol": "^1.5.2",
                "fidry/cpu-core-counter": "^0.4.1 || ^0.5.1 || ^1.0.0",
                "netresearch/jsonmapper": "^1.0 || ^2.0 || ^3.0 || ^4.0",
                "nikic/php-parser": "^4.16",
                "php": "^7.4 || ~8.0.0 || ~8.1.0 || ~8.2.0 || ~8.3.0",
                "sebastian/diff": "^4.0 || ^5.0 || ^6.0",
                "spatie/array-to-xml": "^2.17.0 || ^3.0",
                "symfony/console": "^4.1.6 || ^5.0 || ^6.0 || ^7.0",
                "symfony/filesystem": "^5.4 || ^6.0 || ^7.0"
            },
            "conflict": {
                "nikic/php-parser": "4.17.0"
            },
            "provide": {
                "psalm/psalm": "self.version"
            },
            "require-dev": {
                "amphp/phpunit-util": "^2.0",
                "bamarni/composer-bin-plugin": "^1.4",
                "brianium/paratest": "^6.9",
                "ext-curl": "*",
                "mockery/mockery": "^1.5",
                "nunomaduro/mock-final-classes": "^1.1",
                "php-parallel-lint/php-parallel-lint": "^1.2",
                "phpstan/phpdoc-parser": "^1.6",
                "phpunit/phpunit": "^9.6",
                "psalm/plugin-mockery": "^1.1",
                "psalm/plugin-phpunit": "^0.18",
                "slevomat/coding-standard": "^8.4",
                "squizlabs/php_codesniffer": "^3.6",
                "symfony/process": "^4.4 || ^5.0 || ^6.0 || ^7.0"
            },
            "suggest": {
                "ext-curl": "In order to send data to shepherd",
                "ext-igbinary": "^2.0.5 is required, used to serialize caching data"
            },
            "bin": [
                "psalm",
                "psalm-language-server",
                "psalm-plugin",
                "psalm-refactor",
                "psalter"
            ],
            "type": "project",
            "extra": {
                "branch-alias": {
                    "dev-master": "5.x-dev",
                    "dev-4.x": "4.x-dev",
                    "dev-3.x": "3.x-dev",
                    "dev-2.x": "2.x-dev",
                    "dev-1.x": "1.x-dev"
                }
            },
            "autoload": {
                "psr-4": {
                    "Psalm\\": "src/Psalm/"
                }
            },
            "notification-url": "https://packagist.org/downloads/",
            "license": [
                "MIT"
            ],
            "authors": [
                {
                    "name": "Matthew Brown"
                }
            ],
            "description": "A static analysis tool for finding errors in PHP applications",
            "keywords": [
                "code",
                "inspection",
                "php",
                "static analysis"
            ],
            "support": {
                "docs": "https://psalm.dev/docs",
                "issues": "https://github.com/vimeo/psalm/issues",
                "source": "https://github.com/vimeo/psalm"
            },
            "time": "2024-06-16T15:08:35+00:00"
        },
        {
            "name": "vlucas/phpdotenv",
            "version": "v5.6.1",
            "source": {
                "type": "git",
                "url": "https://github.com/vlucas/phpdotenv.git",
                "reference": "a59a13791077fe3d44f90e7133eb68e7d22eaff2"
            },
            "dist": {
                "type": "zip",
                "url": "https://api.github.com/repos/vlucas/phpdotenv/zipball/a59a13791077fe3d44f90e7133eb68e7d22eaff2",
                "reference": "a59a13791077fe3d44f90e7133eb68e7d22eaff2",
                "shasum": ""
            },
            "require": {
                "ext-pcre": "*",
                "graham-campbell/result-type": "^1.1.3",
                "php": "^7.2.5 || ^8.0",
                "phpoption/phpoption": "^1.9.3",
                "symfony/polyfill-ctype": "^1.24",
                "symfony/polyfill-mbstring": "^1.24",
                "symfony/polyfill-php80": "^1.24"
            },
            "require-dev": {
                "bamarni/composer-bin-plugin": "^1.8.2",
                "ext-filter": "*",
                "phpunit/phpunit": "^8.5.34 || ^9.6.13 || ^10.4.2"
            },
            "suggest": {
                "ext-filter": "Required to use the boolean validator."
            },
            "type": "library",
            "extra": {
                "bamarni-bin": {
                    "bin-links": true,
                    "forward-command": false
                },
                "branch-alias": {
                    "dev-master": "5.6-dev"
                }
            },
            "autoload": {
                "psr-4": {
                    "Dotenv\\": "src/"
                }
            },
            "notification-url": "https://packagist.org/downloads/",
            "license": [
                "BSD-3-Clause"
            ],
            "authors": [
                {
                    "name": "Graham Campbell",
                    "email": "hello@gjcampbell.co.uk",
                    "homepage": "https://github.com/GrahamCampbell"
                },
                {
                    "name": "Vance Lucas",
                    "email": "vance@vancelucas.com",
                    "homepage": "https://github.com/vlucas"
                }
            ],
            "description": "Loads environment variables from `.env` to `getenv()`, `$_ENV` and `$_SERVER` automagically.",
            "keywords": [
                "dotenv",
                "env",
                "environment"
            ],
            "support": {
                "issues": "https://github.com/vlucas/phpdotenv/issues",
                "source": "https://github.com/vlucas/phpdotenv/tree/v5.6.1"
            },
            "funding": [
                {
                    "url": "https://github.com/GrahamCampbell",
                    "type": "github"
                },
                {
                    "url": "https://tidelift.com/funding/github/packagist/vlucas/phpdotenv",
                    "type": "tidelift"
                }
            ],
            "time": "2024-07-20T21:52:34+00:00"
        },
        {
            "name": "webmozart/assert",
            "version": "1.11.0",
            "source": {
                "type": "git",
                "url": "https://github.com/webmozarts/assert.git",
                "reference": "11cb2199493b2f8a3b53e7f19068fc6aac760991"
            },
            "dist": {
                "type": "zip",
                "url": "https://api.github.com/repos/webmozarts/assert/zipball/11cb2199493b2f8a3b53e7f19068fc6aac760991",
                "reference": "11cb2199493b2f8a3b53e7f19068fc6aac760991",
                "shasum": ""
            },
            "require": {
                "ext-ctype": "*",
                "php": "^7.2 || ^8.0"
            },
            "conflict": {
                "phpstan/phpstan": "<0.12.20",
                "vimeo/psalm": "<4.6.1 || 4.6.2"
            },
            "require-dev": {
                "phpunit/phpunit": "^8.5.13"
            },
            "type": "library",
            "extra": {
                "branch-alias": {
                    "dev-master": "1.10-dev"
                }
            },
            "autoload": {
                "psr-4": {
                    "Webmozart\\Assert\\": "src/"
                }
            },
            "notification-url": "https://packagist.org/downloads/",
            "license": [
                "MIT"
            ],
            "authors": [
                {
                    "name": "Bernhard Schussek",
                    "email": "bschussek@gmail.com"
                }
            ],
            "description": "Assertions to validate method input/output with nice error messages.",
            "keywords": [
                "assert",
                "check",
                "validate"
            ],
            "support": {
                "issues": "https://github.com/webmozarts/assert/issues",
                "source": "https://github.com/webmozarts/assert/tree/1.11.0"
            },
            "time": "2022-06-03T18:03:27+00:00"
        }
    ],
    "aliases": [],
    "minimum-stability": "stable",
    "stability-flags": [],
    "prefer-stable": false,
    "prefer-lowest": false,
    "platform": {
        "php": ">=8.1 <9.0",
<<<<<<< HEAD
        "ext-fileinfo": "*",
=======
        "ext-apcu": "*",
        "ext-igbinary": "*",
>>>>>>> 9149211b
        "ext-json": "*",
        "ext-fileinfo": "*",
        "ext-mbstring": "*",
        "ext-pdo": "*",
        "ext-redis": "*",
        "ext-xml": "*"
    },
    "platform-dev": {
        "ext-gettext": "*",
        "ext-yaml": "*"
    },
    "plugin-api-version": "2.3.0"
}<|MERGE_RESOLUTION|>--- conflicted
+++ resolved
@@ -4,46 +4,6 @@
         "Read more about it at https://getcomposer.org/doc/01-basic-usage.md#installing-dependencies",
         "This file is @generated automatically"
     ],
-<<<<<<< HEAD
-    "content-hash": "b5f7403036cd97cb8711421d0730e4fe",
-    "packages": [
-        {
-            "name": "matthiasmullie/minify",
-            "version": "1.3.73",
-            "source": {
-                "type": "git",
-                "url": "https://github.com/matthiasmullie/minify.git",
-                "reference": "cb7a9297b4ab070909cefade30ee95054d4ae87a"
-            },
-            "dist": {
-                "type": "zip",
-                "url": "https://api.github.com/repos/matthiasmullie/minify/zipball/cb7a9297b4ab070909cefade30ee95054d4ae87a",
-                "reference": "cb7a9297b4ab070909cefade30ee95054d4ae87a",
-                "shasum": ""
-            },
-            "require": {
-                "ext-pcre": "*",
-                "matthiasmullie/path-converter": "~1.1",
-                "php": ">=5.3.0"
-            },
-            "require-dev": {
-                "friendsofphp/php-cs-fixer": ">=2.0",
-                "matthiasmullie/scrapbook": ">=1.3",
-                "phpunit/phpunit": ">=4.8",
-                "squizlabs/php_codesniffer": ">=3.0"
-            },
-            "suggest": {
-                "psr/cache-implementation": "Cache implementation to use with Minify::cache"
-            },
-            "bin": [
-                "bin/minifycss",
-                "bin/minifyjs"
-            ],
-            "type": "library",
-            "autoload": {
-                "psr-4": {
-                    "MatthiasMullie\\Minify\\": "src/"
-=======
     "content-hash": "33f6a16a04096681cb31a498ea5e5847",
     "packages": [
         {
@@ -81,64 +41,14 @@
             "autoload": {
                 "psr-4": {
                     "Doctrine\\Common\\Annotations\\": "lib/Doctrine/Common/Annotations"
->>>>>>> 9149211b
-                }
-            },
-            "notification-url": "https://packagist.org/downloads/",
-            "license": [
-                "MIT"
-            ],
-            "authors": [
-                {
-<<<<<<< HEAD
-                    "name": "Matthias Mullie",
-                    "email": "minify@mullie.eu",
-                    "homepage": "https://www.mullie.eu",
-                    "role": "Developer"
-                }
-            ],
-            "description": "CSS & JavaScript minifier, in PHP. Removes whitespace, strips comments, combines files (incl. @import statements and small assets in CSS files), and optimizes/shortens a few common programming patterns.",
-            "homepage": "https://github.com/matthiasmullie/minify",
-            "keywords": [
-                "JS",
-                "css",
-                "javascript",
-                "minifier",
-                "minify"
-            ],
-            "support": {
-                "issues": "https://github.com/matthiasmullie/minify/issues",
-                "source": "https://github.com/matthiasmullie/minify/tree/1.3.73"
-            },
-            "funding": [
-                {
-                    "url": "https://github.com/matthiasmullie",
-                    "type": "github"
-                }
-            ],
-            "time": "2024-03-15T10:27:10+00:00"
-        },
-        {
-            "name": "matthiasmullie/path-converter",
-            "version": "1.1.3",
-            "source": {
-                "type": "git",
-                "url": "https://github.com/matthiasmullie/path-converter.git",
-                "reference": "e7d13b2c7e2f2268e1424aaed02085518afa02d9"
-            },
-            "dist": {
-                "type": "zip",
-                "url": "https://api.github.com/repos/matthiasmullie/path-converter/zipball/e7d13b2c7e2f2268e1424aaed02085518afa02d9",
-                "reference": "e7d13b2c7e2f2268e1424aaed02085518afa02d9",
-                "shasum": ""
-            },
-            "require": {
-                "ext-pcre": "*",
-                "php": ">=5.3.0"
-            },
-            "require-dev": {
-                "phpunit/phpunit": "~4.8"
-=======
+                }
+            },
+            "notification-url": "https://packagist.org/downloads/",
+            "license": [
+                "MIT"
+            ],
+            "authors": [
+                {
                     "name": "Guilherme Blanco",
                     "email": "guilhermeblanco@gmail.com"
                 },
@@ -195,45 +105,19 @@
                 "phpunit/phpunit": "^10.5",
                 "psalm/plugin-phpunit": "^0.18.3",
                 "vimeo/psalm": "^5.21"
->>>>>>> 9149211b
             },
             "type": "library",
             "autoload": {
                 "psr-4": {
-<<<<<<< HEAD
-                    "MatthiasMullie\\PathConverter\\": "src/"
-=======
                     "Doctrine\\Common\\Lexer\\": "src"
->>>>>>> 9149211b
-                }
-            },
-            "notification-url": "https://packagist.org/downloads/",
-            "license": [
-                "MIT"
-            ],
-            "authors": [
-                {
-<<<<<<< HEAD
-                    "name": "Matthias Mullie",
-                    "email": "pathconverter@mullie.eu",
-                    "homepage": "http://www.mullie.eu",
-                    "role": "Developer"
-                }
-            ],
-            "description": "Relative path converter",
-            "homepage": "http://github.com/matthiasmullie/path-converter",
-            "keywords": [
-                "converter",
-                "path",
-                "paths",
-                "relative"
-            ],
-            "support": {
-                "issues": "https://github.com/matthiasmullie/path-converter/issues",
-                "source": "https://github.com/matthiasmullie/path-converter/tree/1.1.3"
-            },
-            "time": "2019-02-05T23:41:09+00:00"
-=======
+                }
+            },
+            "notification-url": "https://packagist.org/downloads/",
+            "license": [
+                "MIT"
+            ],
+            "authors": [
+                {
                     "name": "Guilherme Blanco",
                     "email": "guilhermeblanco@gmail.com"
                 },
@@ -274,7 +158,6 @@
                 }
             ],
             "time": "2024-02-05T11:56:58+00:00"
->>>>>>> 9149211b
         },
         {
             "name": "payload-interop/payload-interop",
@@ -577,10 +460,6 @@
             "time": "2024-06-30T11:04:37+00:00"
         },
         {
-<<<<<<< HEAD
-            "name": "clue/ndjson-react",
-            "version": "v1.3.0",
-=======
             "name": "psr/cache",
             "version": "3.0.0",
             "source": {
@@ -632,7 +511,6 @@
         {
             "name": "psr/container",
             "version": "2.0.2",
->>>>>>> 9149211b
             "source": {
                 "type": "git",
                 "url": "https://github.com/php-fig/container.git",
@@ -668,33 +546,6 @@
                     "homepage": "https://www.php-fig.org/"
                 }
             ],
-<<<<<<< HEAD
-            "description": "Streaming newline-delimited JSON (NDJSON) parser and encoder for ReactPHP.",
-            "homepage": "https://github.com/clue/reactphp-ndjson",
-            "keywords": [
-                "NDJSON",
-                "json",
-                "jsonlines",
-                "newline",
-                "reactphp",
-                "streaming"
-            ],
-            "support": {
-                "issues": "https://github.com/clue/reactphp-ndjson/issues",
-                "source": "https://github.com/clue/reactphp-ndjson/tree/v1.3.0"
-            },
-            "funding": [
-                {
-                    "url": "https://clue.engineering/support",
-                    "type": "custom"
-                },
-                {
-                    "url": "https://github.com/clue",
-                    "type": "github"
-                }
-            ],
-            "time": "2022-12-23T10:58:28+00:00"
-=======
             "description": "Common Container Interface (PHP FIG PSR-11)",
             "homepage": "https://github.com/php-fig/container",
             "keywords": [
@@ -1401,7 +1252,6 @@
                 }
             ],
             "time": "2024-05-31T14:49:08+00:00"
->>>>>>> 9149211b
         },
         {
             "name": "symfony/service-contracts",
@@ -2345,19 +2195,6 @@
             "time": "2023-12-08T19:23:28+00:00"
         },
         {
-<<<<<<< HEAD
-            "name": "friendsofphp/php-cs-fixer",
-            "version": "v3.61.1",
-            "source": {
-                "type": "git",
-                "url": "https://github.com/PHP-CS-Fixer/PHP-CS-Fixer.git",
-                "reference": "94a87189f55814e6cabca2d9a33b06de384a2ab8"
-            },
-            "dist": {
-                "type": "zip",
-                "url": "https://api.github.com/repos/PHP-CS-Fixer/PHP-CS-Fixer/zipball/94a87189f55814e6cabca2d9a33b06de384a2ab8",
-                "reference": "94a87189f55814e6cabca2d9a33b06de384a2ab8",
-=======
             "name": "codeception/module-memcache",
             "version": "3.0.0",
             "source": {
@@ -2369,7 +2206,6 @@
                 "type": "zip",
                 "url": "https://api.github.com/repos/Codeception/module-memcache/zipball/9d1149997a4f6dbf713ec2529992536f6b8e28b5",
                 "reference": "9d1149997a4f6dbf713ec2529992536f6b8e28b5",
->>>>>>> 9149211b
                 "shasum": ""
             },
             "require": {
@@ -2402,23 +2238,10 @@
                 "memcache"
             ],
             "support": {
-<<<<<<< HEAD
-                "issues": "https://github.com/PHP-CS-Fixer/PHP-CS-Fixer/issues",
-                "source": "https://github.com/PHP-CS-Fixer/PHP-CS-Fixer/tree/v3.61.1"
-            },
-            "funding": [
-                {
-                    "url": "https://github.com/keradus",
-                    "type": "github"
-                }
-            ],
-            "time": "2024-07-31T14:33:15+00:00"
-=======
                 "issues": "https://github.com/Codeception/module-memcache/issues",
                 "source": "https://github.com/Codeception/module-memcache/tree/3.0.0"
             },
             "time": "2022-05-27T05:48:49+00:00"
->>>>>>> 9149211b
         },
         {
             "name": "codeception/module-redis",
@@ -2917,19 +2740,6 @@
             "time": "2021-06-11T22:34:44+00:00"
         },
         {
-<<<<<<< HEAD
-            "name": "phpstan/phpstan",
-            "version": "1.11.9",
-            "source": {
-                "type": "git",
-                "url": "https://github.com/phpstan/phpstan.git",
-                "reference": "e370bcddadaede0c1716338b262346f40d296f82"
-            },
-            "dist": {
-                "type": "zip",
-                "url": "https://api.github.com/repos/phpstan/phpstan/zipball/e370bcddadaede0c1716338b262346f40d296f82",
-                "reference": "e370bcddadaede0c1716338b262346f40d296f82",
-=======
             "name": "felixfbecker/language-server-protocol",
             "version": "v1.5.2",
             "source": {
@@ -2941,7 +2751,6 @@
                 "type": "zip",
                 "url": "https://api.github.com/repos/felixfbecker/php-language-server-protocol/zipball/6e82196ffd7c62f7794d778ca52b69feec9f2842",
                 "reference": "6e82196ffd7c62f7794d778ca52b69feec9f2842",
->>>>>>> 9149211b
                 "shasum": ""
             },
             "require": {
@@ -2984,21 +2793,7 @@
                 "issues": "https://github.com/felixfbecker/php-language-server-protocol/issues",
                 "source": "https://github.com/felixfbecker/php-language-server-protocol/tree/v1.5.2"
             },
-<<<<<<< HEAD
-            "funding": [
-                {
-                    "url": "https://github.com/ondrejmirtes",
-                    "type": "github"
-                },
-                {
-                    "url": "https://github.com/phpstan",
-                    "type": "github"
-                }
-            ],
-            "time": "2024-08-01T16:25:18+00:00"
-=======
             "time": "2022-03-02T22:36:06+00:00"
->>>>>>> 9149211b
         },
         {
             "name": "fidry/cpu-core-counter",
@@ -3338,19 +3133,6 @@
             "time": "2024-01-31T06:18:54+00:00"
         },
         {
-<<<<<<< HEAD
-            "name": "phpunit/phpunit",
-            "version": "10.5.29",
-            "source": {
-                "type": "git",
-                "url": "https://github.com/sebastianbergmann/phpunit.git",
-                "reference": "8e9e80872b4e8064401788ee8a32d40b4455318f"
-            },
-            "dist": {
-                "type": "zip",
-                "url": "https://api.github.com/repos/sebastianbergmann/phpunit/zipball/8e9e80872b4e8064401788ee8a32d40b4455318f",
-                "reference": "8e9e80872b4e8064401788ee8a32d40b4455318f",
-=======
             "name": "nikic/php-parser",
             "version": "v4.19.1",
             "source": {
@@ -3362,7 +3144,6 @@
                 "type": "zip",
                 "url": "https://api.github.com/repos/nikic/PHP-Parser/zipball/4e1b88d21c69391150ace211e9eaf05810858d0b",
                 "reference": "4e1b88d21c69391150ace211e9eaf05810858d0b",
->>>>>>> 9149211b
                 "shasum": ""
             },
             "require": {
@@ -3402,14 +3183,8 @@
                 "php"
             ],
             "support": {
-<<<<<<< HEAD
-                "issues": "https://github.com/sebastianbergmann/phpunit/issues",
-                "security": "https://github.com/sebastianbergmann/phpunit/security/policy",
-                "source": "https://github.com/sebastianbergmann/phpunit/tree/10.5.29"
-=======
                 "issues": "https://github.com/nikic/PHP-Parser/issues",
                 "source": "https://github.com/nikic/PHP-Parser/tree/v4.19.1"
->>>>>>> 9149211b
             },
             "time": "2024-03-17T08:10:35+00:00"
         },
@@ -3440,9 +3215,6 @@
             "license": [
                 "CC-BY-SA-4.0"
             ],
-<<<<<<< HEAD
-            "time": "2024-07-30T11:08:00+00:00"
-=======
             "description": "Standard for PHP package skeletons.",
             "homepage": "https://github.com/php-pds/skeleton",
             "support": {
@@ -3450,7 +3222,6 @@
                 "source": "https://github.com/php-pds/skeleton/tree/1.x"
             },
             "time": "2017-01-25T23:30:41+00:00"
->>>>>>> 9149211b
         },
         {
             "name": "phar-io/manifest",
@@ -3571,10 +3342,6 @@
             "time": "2022-02-21T01:04:05+00:00"
         },
         {
-<<<<<<< HEAD
-            "name": "react/cache",
-            "version": "v1.2.0",
-=======
             "name": "phpdocumentor/reflection-common",
             "version": "2.2.0",
             "source": {
@@ -3630,7 +3397,6 @@
         {
             "name": "phpdocumentor/reflection-docblock",
             "version": "5.4.1",
->>>>>>> 9149211b
             "source": {
                 "type": "git",
                 "url": "https://github.com/phpDocumentor/ReflectionDocBlock.git",
@@ -5376,10 +5142,6 @@
             "time": "2023-12-21T08:37:17+00:00"
         },
         {
-<<<<<<< HEAD
-            "name": "symfony/deprecation-contracts",
-            "version": "v3.5.0",
-=======
             "name": "sebastian/diff",
             "version": "5.1.1",
             "source": {
@@ -5449,7 +5211,6 @@
         {
             "name": "sebastian/environment",
             "version": "6.1.0",
->>>>>>> 9149211b
             "source": {
                 "type": "git",
                 "url": "https://github.com/sebastianbergmann/environment.git",
@@ -6425,19 +6186,6 @@
             "time": "2024-05-31T14:49:08+00:00"
         },
         {
-<<<<<<< HEAD
-            "name": "symfony/string",
-            "version": "v6.4.10",
-            "source": {
-                "type": "git",
-                "url": "https://github.com/symfony/string.git",
-                "reference": "ccf9b30251719567bfd46494138327522b9a9446"
-            },
-            "dist": {
-                "type": "zip",
-                "url": "https://api.github.com/repos/symfony/string/zipball/ccf9b30251719567bfd46494138327522b9a9446",
-                "reference": "ccf9b30251719567bfd46494138327522b9a9446",
-=======
             "name": "symfony/var-dumper",
             "version": "v6.4.10",
             "source": {
@@ -6449,35 +6197,10 @@
                 "type": "zip",
                 "url": "https://api.github.com/repos/symfony/var-dumper/zipball/a71cc3374f5fb9759da1961d28c452373b343dd4",
                 "reference": "a71cc3374f5fb9759da1961d28c452373b343dd4",
->>>>>>> 9149211b
                 "shasum": ""
             },
             "require": {
                 "php": ">=8.1",
-<<<<<<< HEAD
-                "symfony/polyfill-ctype": "~1.8",
-                "symfony/polyfill-intl-grapheme": "~1.0",
-                "symfony/polyfill-intl-normalizer": "~1.0",
-                "symfony/polyfill-mbstring": "~1.0"
-            },
-            "conflict": {
-                "symfony/translation-contracts": "<2.5"
-            },
-            "require-dev": {
-                "symfony/error-handler": "^5.4|^6.0|^7.0",
-                "symfony/http-client": "^5.4|^6.0|^7.0",
-                "symfony/intl": "^6.2|^7.0",
-                "symfony/translation-contracts": "^2.5|^3.0",
-                "symfony/var-exporter": "^5.4|^6.0|^7.0"
-            },
-            "type": "library",
-            "autoload": {
-                "files": [
-                    "Resources/functions.php"
-                ],
-                "psr-4": {
-                    "Symfony\\Component\\String\\": ""
-=======
                 "symfony/deprecation-contracts": "^2.5|^3",
                 "symfony/polyfill-mbstring": "~1.0"
             },
@@ -6503,7 +6226,6 @@
                 ],
                 "psr-4": {
                     "Symfony\\Component\\VarDumper\\": ""
->>>>>>> 9149211b
                 },
                 "exclude-from-classmap": [
                     "/Tests/"
@@ -6523,20 +6245,6 @@
                     "homepage": "https://symfony.com/contributors"
                 }
             ],
-<<<<<<< HEAD
-            "description": "Provides an object-oriented API to strings and deals with bytes, UTF-8 code points and grapheme clusters in a unified way",
-            "homepage": "https://symfony.com",
-            "keywords": [
-                "grapheme",
-                "i18n",
-                "string",
-                "unicode",
-                "utf-8",
-                "utf8"
-            ],
-            "support": {
-                "source": "https://github.com/symfony/string/tree/v6.4.10"
-=======
             "description": "Provides mechanisms for walking through any arbitrary PHP variable",
             "homepage": "https://symfony.com",
             "keywords": [
@@ -6617,7 +6325,6 @@
             "homepage": "https://symfony.com",
             "support": {
                 "source": "https://github.com/symfony/yaml/tree/v6.4.8"
->>>>>>> 9149211b
             },
             "funding": [
                 {
@@ -6633,11 +6340,7 @@
                     "type": "tidelift"
                 }
             ],
-<<<<<<< HEAD
-            "time": "2024-07-22T10:21:14+00:00"
-=======
             "time": "2024-05-31T14:49:08+00:00"
->>>>>>> 9149211b
         },
         {
             "name": "theseer/tokenizer",
@@ -6949,12 +6652,8 @@
     "prefer-lowest": false,
     "platform": {
         "php": ">=8.1 <9.0",
-<<<<<<< HEAD
-        "ext-fileinfo": "*",
-=======
         "ext-apcu": "*",
         "ext-igbinary": "*",
->>>>>>> 9149211b
         "ext-json": "*",
         "ext-fileinfo": "*",
         "ext-mbstring": "*",
