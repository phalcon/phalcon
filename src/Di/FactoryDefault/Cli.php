--- conflicted
+++ resolved
@@ -11,27 +11,19 @@
 
 declare(strict_types=1);
 
-namespace Phiz\Di\FactoryDefault;
+namespace Phalcon\Di\FactoryDefault;
 
-<<<<<<< HEAD
-use Phiz\Di\FactoryDefault;
-use Phiz\Di\Service;
-use Phiz\Html\Escaper;
-use Phiz\Events\Manager as EventsManager;
-use Phiz\Filter\FilterFactory;
-=======
 use Phalcon\Di\FactoryDefault;
 use Phalcon\Di\Service;
 use Phalcon\Html\Escaper;
 use Phalcon\Events\Manager as EventsManager;
 use Phalcon\Filter\FilterFactory;
 use Phalcon\Security\Security;
->>>>>>> 09095f64
 
 /**
- * Phiz\Di\FactoryDefault\Cli
+ * Phalcon\Di\FactoryDefault\Cli
  *
- * This is a variant of the standard Phiz\Di. By default it automatically
+ * This is a variant of the standard Phalcon\Di. By default it automatically
  * registers all the services provided by the framework.
  * Thanks to this, the developer does not need to register each service individually.
  * This class is specially suitable for CLI applications
@@ -39,7 +31,7 @@
 class Cli extends FactoryDefault
 {
     /**
-     * Phiz\Di\FactoryDefault\Cli constructor
+     * Phalcon\Di\FactoryDefault\Cli constructor
      */
     public function __construct()
     {
@@ -54,16 +46,6 @@
             'security'      => new Service(Security::class, true),
         ];
 //        let this->services = [
-<<<<<<< HEAD
-//            "annotations":        new Service("Phiz\\Annotations\\Adapter\\Memory", true),
-//            "dispatcher":         new Service("Phiz\\Cli\\Dispatcher", true),
-//            "eventsManager":      new Service("Phiz\\Events\\Manager", true),
-//            "modelsManager":      new Service("Phiz\\Mvc\\Model\\Manager", true),
-//            "modelsMetadata":     new Service("Phiz\\Mvc\\Model\\MetaData\\Memory", true),
-//            "router":             new Service("Phiz\\Cli\\Router", true),
-//            "security":           new Service("Phiz\\Security", true),
-//            "transactionManager": new Service("Phiz\\Mvc\\Model\\Transaction\\Manager", true)
-=======
 //            "annotations":        new Service("Phalcon\\Annotations\\Adapter\\Memory", true),
 //            "dispatcher":         new Service("Phalcon\\Cli\\Dispatcher", true),
 //            "eventsManager":      new Service("Phalcon\\Events\\Manager", true),
@@ -71,7 +53,6 @@
 //            "modelsMetadata":     new Service("Phalcon\\Mvc\\Model\\MetaData\\Memory", true),
 //            "router":             new Service("Phalcon\\Cli\\Router", true),
 //            "transactionManager": new Service("Phalcon\\Mvc\\Model\\Transaction\\Manager", true)
->>>>>>> 09095f64
 //        ];
     }
 }