--- conflicted
+++ resolved
@@ -11,10 +11,10 @@
 
 declare(strict_types=1);
 
-namespace Phiz\Support\Str;
+namespace Phalcon\Support\Str;
 
-use Phiz\Support\Str\Traits\EndsWithTrait;
-use Phiz\Support\Str\Traits\StartsWithTrait;
+use Phalcon\Support\Str\Traits\EndsWithTrait;
+use Phalcon\Support\Str\Traits\StartsWithTrait;
 
 use function array_merge;
 use function end;
@@ -24,7 +24,7 @@
 /**
  * Class Concat
  *
- * @package Phiz\Support\Str
+ * @package Phalcon\Support\Str
  */
 class Concat
 {
@@ -36,11 +36,7 @@
      * places concatenation
      *
      * ```php
-<<<<<<< HEAD
-     * $str = Phiz\Support\Str::concat(
-=======
      * $str = Phalcon\Support\Str::concat(
->>>>>>> 09095f64
      *     '/',
      *     '/tmp/',
      *     '/folder_1/',
