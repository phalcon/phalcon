<?php

/**
 * This file is part of the Phalcon Framework.
 *
 * (c) Phalcon Team <team@phalcon.io>
 *
 * For the full copyright and license information, please view the LICENSE.txt
 * file that was distributed with this source code.
 */

declare(strict_types=1);

namespace Phalcon\Paginator;

use Phalcon\Config\Config;
use Phalcon\Paginator\Adapter\AdapterInterface;
use Phalcon\Support\Traits\ConfigTrait;
use Phalcon\Traits\Factory\FactoryTrait;

class PaginatorFactory
{
    use ConfigTrait;
    use FactoryTrait;

    /**
     * AdapterFactory constructor.
     *
     * @param array $services
     */
    public function __construct(array $services = [])
    {
        $this->init($services);
    }

    /**
     * Factory to create an instance from a Config object
     *
     *```php
     * use Phalcon\Paginator\PaginatorFactory;
     *
     * $builder = $this
     *      ->modelsManager
     *      ->createBuilder()
     *      ->columns("id, name")
     *      ->from(Robots::class)
     *      ->orderBy("name");
     *
     * $options = [
     *     "builder" => $builder,
     *     "limit"   => 20,
     *     "page"    => 1,
     *     "adapter" => "queryBuilder",
     * ];
     *
     * $paginator = (new PaginatorFactory())->load($options);
     *```
     *
     * @param array|Config $config = [
     *     'adapter' => 'queryBuilder',
     *     'limit' => 20,
     *     'page' => 1,
     *     'builder' => null
     * ]
     *
     * @throws Exception
     * @return AdapterInterface
     */
    public function load(array | Config $config): AdapterInterface
    {
        $config  = $this->checkConfig($config);
        $config  = $this->checkConfigElement($config, "adapter");
        $name    = $config["adapter"];
        $options = $config["options"] ?? [];

        return $this->newInstance($name, $options);
    }

    /**
     * Create a new instance of the adapter
     *
     * @param string $name
     * @param array  $options
     *
<<<<<<< HEAD
=======
     * @throws Exception
>>>>>>> 9149211b
     * @return AdapterInterface
     */
    public function newInstance(string $name, array $options = []): AdapterInterface
    {
        $definition = $this->getService($name);

        $instance = new $definition($options);
        if ($instance instanceof AdapterInterface) {
            return $instance;
        }

        $exception = $this->getExceptionClass();
        throw new $exception("$name is not an instance of \\Phalcon\\Paginator\\Adapter\\AdapterInterface");
    }

    /**
     * @return string
     */
    protected function getExceptionClass(): string
    {
        return Exception::class;
    }

    /**
     * Returns the available adapters
     *
     * @return string[]
     */
    protected function getServices(): array
    {
        return [
            "model"        => Adapter\Model::class,
            "nativeArray"  => Adapter\NativeArray::class,
            "queryBuilder" => Adapter\QueryBuilder::class,
        ];
    }
}<|MERGE_RESOLUTION|>--- conflicted
+++ resolved
@@ -82,10 +82,7 @@
      * @param string $name
      * @param array  $options
      *
-<<<<<<< HEAD
-=======
      * @throws Exception
->>>>>>> 9149211b
      * @return AdapterInterface
      */
     public function newInstance(string $name, array $options = []): AdapterInterface
